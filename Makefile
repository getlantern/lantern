SHELL := /bin/bash

OSX_MIN_VERSION := 10.9

SOURCES := $(shell find src -name '*[^_test].go')

get-command = $(shell which="$$(which $(1) 2> /dev/null)" && if [[ ! -z "$$which" ]]; then printf %q "$$which"; fi)

DOCKER 		:= $(call get-command,docker)
GO  		:= $(call get-command,go)
NODE 		:= $(call get-command,node)
NPM 		:= $(call get-command,npm)
GULP 		:= $(call get-command,gulp)
S3CMD 		:= $(call get-command,s3cmd)
WGET 		:= $(call get-command,wget)
RUBY 		:= $(call get-command,ruby)

APPDMG 		:= $(call get-command,appdmg)
SVGEXPORT 	:= $(call get-command,svgexport)

DOCKERMACHINE 	:= $(call get-command,docker-machine)
BOOT2DOCKER 	:= $(call get-command,boot2docker)

GIT_REVISION_SHORTCODE := $(shell git rev-parse --short HEAD)
GIT_REVISION := $(shell git describe --abbrev=0 --tags --exact-match 2> /dev/null || git rev-parse --short HEAD)
GIT_REVISION_DATE := $(shell git show -s --format=%ci $(GIT_REVISION_SHORTCODE))

REVISION_DATE := $(shell date -u -j -f "%F %T %z" "$(GIT_REVISION_DATE)" +"%Y%m%d.%H%M%S" 2>/dev/null || date -u -d "$(GIT_REVISION_DATE)" +"%Y%m%d.%H%M%S")
BUILD_DATE := $(shell date -u +%Y%m%d.%H%M%S)

LOGGLY_TOKEN := 2b68163b-89b6-4196-b878-c1aca4bbdf84

LDFLAGS_NOSTRIP := -X github.com/getlantern/flashlight.Version=$(GIT_REVISION) -X github.com/getlantern/flashlight.RevisionDate=$(REVISION_DATE) -X github.com/getlantern/flashlight.BuildDate=$(BUILD_DATE) -X github.com/getlantern/flashlight/logging.logglyToken=$(LOGGLY_TOKEN) -X github.com/getlantern/flashlight/logging.logglyTag=$(LOGGLY_TAG)
LDFLAGS := $(LDFLAGS_NOSTRIP) -s
LANTERN_DESCRIPTION := Censorship circumvention tool
LANTERN_EXTENDED_DESCRIPTION := Lantern allows you to access sites blocked by internet censorship.\nWhen you run it, Lantern reroutes traffic to selected domains through servers located where such domains are uncensored.

PACKAGE_VENDOR := Brave New Software Project, Inc
PACKAGE_MAINTAINER := Lantern Team <team@getlantern.org>
PACKAGE_URL := https://www.getlantern.org
PACKAGED_YAML := .packaged-lantern.yaml
MANOTO_YAML := .packaged-lantern-manoto.yaml

RESOURCES_DOT_GO := ./src/github.com/getlantern/flashlight/ui/resources.go

ifdef SECRETS_DIR
BNS_CERT := $(SECRETS_DIR)/bns.pfx
DOCKER_VOLS = "-v $$PWD:/lantern $(SECRETS_VOL) -v $$SECRETS_DIR:/secrets"
else
BNS_CERT := "../secrets/bns.pfx"
DOCKER_VOLS = "-v $$PWD:/lantern $(SECRETS_VOL)"
endif

LANTERN_BINARIES_PATH ?= ../lantern-binaries

GH_USER ?= getlantern

GH_RELEASE_REPOSITORY ?= lantern

S3_BUCKET ?= lantern

DOCKER_IMAGE_TAG := lantern-builder

S3_BUCKET ?= lantern
ANDROID_S3_BUCKET ?= lantern-android
ANDROID_BUILD_DIR := lantern-mobile/app/build/outputs/apk
LANTERN_DEBUG_APK := lantern-debug.apk

ANDROID_LIB_PKG := github.com/getlantern/lantern
ANDROID_LIB := liblantern.aar

ANDROID_SDK_DIR := MobileSDK
ANDROID_SDK_LIBS := $(ANDROID_SDK_DIR)/sdk/libs/
ANDROID_SDK_ANDROID_LIB := $(ANDROID_SDK_LIBS)/$(ANDROID_LIB)
ANDROID_SDK := $(ANDROID_SDK_DIR)/sdk/build/outputs/aar/sdk-debug.aar

PUBSUB_JAVA_DIR := pubsub-java
PUBSUB_JAVA := $(PUBSUB_JAVA_DIR)/build/libs/pubsub-java-fat.jar

PUBSUB_DIR := PubSub
PUBSUB_LIBS := $(PUBSUB_DIR)/sdk/libs
PUBSUB_PUBSUB_JAVA_LIB := $(PUBSUB_LIBS)/pubsub-java-fat.jar
PUBSUB := $(PUBSUB_DIR)/sdk/build/outputs/aar/sdk-debug.aar

ANDROID_TESTBED_DIR := LanternMobileTestbed
ANDROID_TESTBED_LIBS := $(ANDROID_TESTBED_DIR)/app/libs/
ANDROID_TESTBED_ANDROID_LIB := $(ANDROID_TESTBED_LIBS)/$(ANDROID_LIB)
ANDROID_TESTBED_ANDROID_SDK := $(ANDROID_TESTBED_LIBS)/android-sdk-debug.aar
ANDROID_TESTBED_PUBSUB := $(ANDROID_TESTBED_LIBS)/pubsub-sdk-debug.aar
ANDROID_TESTBED := $(ANDROID_TESTBED_DIR)/app/build/outputs/apk/app-debug.apk

LANTERN_MOBILE_DIR := lantern-mobile
LANTERN_MOBILE_LIBS := $(LANTERN_MOBILE_DIR)/app/libs
TUN2SOCKS := $(LANTERN_MOBILE_DIR)/libs/armeabi-v7a/libtun2socks.so
LANTERN_MOBILE_ARM_LIBS := $(LANTERN_MOBILE_LIBS)/armeabi-v7a
LANTERN_MOBILE_TUN2SOCKS := $(LANTERN_MOBILE_ARM_LIBS)/libtun2socks.so
LANTERN_MOBILE_ANDROID_LIB := $(LANTERN_MOBILE_LIBS)/$(ANDROID_LIB)
LANTERN_MOBILE_ANDROID_SDK := $(LANTERN_MOBILE_LIBS)/android-sdk-debug.aar
LANTERN_MOBILE_PUBSUB  := $(LANTERN_MOBILE_LIBS)/pubsub-sdk-debug.aar
LANTERN_MOBILE_ANDROID_DEBUG := $(LANTERN_MOBILE_DIR)/app/build/outputs/apk/lantern-debug.apk
LANTERN_MOBILE_ANDROID_RELEASE := $(LANTERN_MOBILE_DIR)/app/build/outputs/apk/app-release.apk

LANTERN_YAML := lantern.yaml
LANTERN_YAML_PATH := installer-resources/lantern.yaml

.PHONY: packages clean tun2socks android-lib android-sdk android-testbed android-debug android-release android-install docker-run

define require-node
	if [[ -z "$(NODE)" ]]; then echo 'Missing "node" command.'; exit 1; fi
endef

define require-gulp
	$(call require-node) && if [[ -z "$(GULP)" ]]; then echo 'Missing "gulp" command. Try "npm install -g gulp-cli"'; exit 1; fi
endef

define require-npm
	$(call require-node) && if [[ -z "$(NPM)" ]]; then echo 'Missing "npm" command.'; exit 1; fi
endef

define build-tags
	BUILD_TAGS="" && \
	EXTRA_LDFLAGS="" && \
	if [[ ! -z "$$VERSION" ]]; then \
		EXTRA_LDFLAGS="-X github.com/getlantern/lantern.compileTimePackageVersion=$$VERSION -X github.com/getlantern/flashlight.compileTimePackageVersion=$$VERSION"; \
	else \
		echo "** VERSION was not set, using default version. This is OK while in development."; \
	fi && \
	if [[ ! -z "$$HEADLESS" ]]; then \
		BUILD_TAGS="$$BUILD_TAGS headless"; \
	fi && \
	if [[ ! -z "$$STAGING" ]]; then \
		EXTRA_LDFLAGS="$$EXTRA_LDFLAGS -X github.com/getlantern/lantern.stagingMode=$$STAGING"; \
	fi && \
	BUILD_TAGS=$$(echo $$BUILD_TAGS | xargs) && echo "Build tags: $$BUILD_TAGS" && \
	EXTRA_LDFLAGS=$$(echo $$EXTRA_LDFLAGS | xargs) && echo "Extra ldflags: $$EXTRA_LDFLAGS"
endef

define fpm-debian-build =
	echo "Running fpm-debian-build" && \
 	PKG_ARCH=$1 && \
	WORKDIR=$$(mktemp -dt "$$(basename $$0).XXXXXXXXXX") && \
	INSTALLER_RESOURCES=./installer-resources/linux && \
	\
	mkdir -p $$WORKDIR/usr/bin && \
	mkdir -p $$WORKDIR/usr/lib/lantern && \
	mkdir -p $$WORKDIR/usr/share/applications && \
	mkdir -p $$WORKDIR/usr/share/icons/hicolor/128x128/apps && \
	mkdir -p $$WORKDIR/usr/share/doc/lantern && \
	chmod -R 755 $$WORKDIR && \
	\
	cp $$INSTALLER_RESOURCES/deb-copyright $$WORKDIR/usr/share/doc/lantern/copyright && \
	cp $$INSTALLER_RESOURCES/lantern.desktop $$WORKDIR/usr/share/applications && \
	cp $$INSTALLER_RESOURCES/icon128x128on.png $$WORKDIR/usr/share/icons/hicolor/128x128/apps/lantern.png && \
	\
	cp lantern_linux_$$PKG_ARCH $$WORKDIR/usr/lib/lantern/lantern-binary && \
	cp $$INSTALLER_RESOURCES/lantern.sh $$WORKDIR/usr/lib/lantern && \
	\
	chmod -x $$WORKDIR/usr/lib/lantern/lantern-binary && \
	chmod +x $$WORKDIR/usr/lib/lantern/lantern.sh && \
	\
	ln -s /usr/lib/lantern/lantern.sh $$WORKDIR/usr/bin/lantern && \
	rm -f $$WORKDIR/usr/lib/lantern/$(PACKAGED_YAML) && \
	rm -f $$WORKDIR/usr/lib/lantern/$(LANTERN_YAML) && \
	cp installer-resources/$(PACKAGED_YAML) $$WORKDIR/usr/lib/lantern/$(PACKAGED_YAML) && \
	cp $(LANTERN_YAML_PATH) $$WORKDIR/usr/lib/lantern/$(LANTERN_YAML) && \
	\
	cat $$WORKDIR/usr/lib/lantern/lantern-binary | bzip2 > update_linux_$$PKG_ARCH.bz2 && \
	fpm -a $$PKG_ARCH -s dir -t deb -n lantern -v $$VERSION -m "$(PACKAGE_MAINTAINER)" --description "$(LANTERN_DESCRIPTION)\n$(LANTERN_EXTENDED_DESCRIPTION)" --category net --license "Apache-2.0" --vendor "$(PACKAGE_VENDOR)" --url $(PACKAGE_URL) --deb-compression xz -f -C $$WORKDIR usr && \
	\
	cp installer-resources/$(MANOTO_YAML) $$WORKDIR/usr/lib/lantern/$(PACKAGED_YAML) && \
	fpm -a $$PKG_ARCH -s dir -t deb -n lantern-manoto -v $$VERSION -m "$(PACKAGE_MAINTAINER)" --description "$(LANTERN_DESCRIPTION)\n$(LANTERN_EXTENDED_DESCRIPTION)" --category net --license "Apache-2.0" --vendor "$(PACKAGE_VENDOR)" --url $(PACKAGE_URL) --deb-compression xz -f -C $$WORKDIR usr;
endef

define docker-up
	if [[ "$$(uname -s)" == "Darwin" ]]; then \
		if [[ -z "$(DOCKERMACHINE)" ]]; then \
		  if [[ -z "$(BOOT2DOCKER)" ]]; then \
  			echo 'Missing "docker-machine" command' && exit 1; \
			fi && \
			echo "Falling back to using $(BOOT2DOCKER), recommend upgrading to latest docker toolbox from https://www.docker.com/docker-toolbox" && \
			if [[ "$$($(BOOT2DOCKER) status)" != "running" ]]; then \
				$(BOOT2DOCKER) up; \
			fi && \
			if [[ -z "$$DOCKER_HOST" ]]; then \
				$$($(BOOT2DOCKER) shellinit 2>/dev/null); \
			fi \
		else \
		  echo "Using $(DOCKERMACHINE)" && \
			if [[ "$$($(DOCKERMACHINE) status default)" != "Running" ]]; then \
				$(DOCKERMACHINE) start default; \
			fi && \
			$$($(DOCKERMACHINE) env default 2>/dev/null | head -4 | tr -d '"'); \
		fi \
	fi
endef

# This implicit rule allows prefix any existing target with "docker-" to make it
# run in docker.
docker-%: system-checks
	@$(call docker-up) && \
	DOCKER_CONTEXT=.$(DOCKER_IMAGE_TAG)-context && \
	mkdir -p $$DOCKER_CONTEXT && \
	cp Dockerfile $$DOCKER_CONTEXT && \
	docker build -t $(DOCKER_IMAGE_TAG) $$DOCKER_CONTEXT && \
	docker run -e CMD -e VERSION -e HEADLESS -e BNS_CERT_PASS `echo $(DOCKER_VOLS) | xargs` -t $(DOCKER_IMAGE_TAG) /bin/bash -c 'cd /lantern && make $*';

all: binaries
android-dist: genconfig android

<<<<<<< HEAD
$(RESOURCES_DOT_GO): 
	@source setenv.bash && \
=======
$(RESOURCES_DOT_GO):
	@$(call require-npm) && \
	$(call require-gulp) && \
	source setenv.bash && \
>>>>>>> 79e3062e
	LANTERN_UI="lantern-ui" && \
	DIST="$$LANTERN_UI/dist" && \
	echo 'var LANTERN_BUILD_REVISION = "$(GIT_REVISION_SHORTCODE)";' > $$DIST/js/revision.js && \
	DEST="$@" && \
	rm -f bin/tarfs && \
	go build -o bin/tarfs github.com/getlantern/tarfs/tarfs && \
	echo "// +build !stub" > $$DEST && \
	echo " " >> $$DEST && \
	bin/tarfs -pkg ui $$DIST >> $$DEST

# Generates a syso file that embeds an icon for the Windows executable
generate-windows-icon:
	@source setenv.bash && \
	rm -f bin/rsrc && \
	go install github.com/akavel/rsrc && \
  rsrc -ico installer-resources/windows/lantern.ico -o src/github.com/getlantern/flashlight/lantern_windows_386.syso

assets: clean-assets $(RESOURCES_DOT_GO)

<<<<<<< HEAD
linux-386: assets
=======
linux-386: $(RESOURCES_DOT_GO) $(SOURCES)
>>>>>>> 79e3062e
	@source setenv.bash && \
	$(call build-tags) && \
	CGO_ENABLED=1 GOOS=linux GOARCH=386 go build -a -o lantern_linux_386 -tags="$$BUILD_TAGS" -ldflags="$(LDFLAGS) $$EXTRA_LDFLAGS -linkmode internal -extldflags \"-static\"" github.com/getlantern/flashlight/main

<<<<<<< HEAD
linux-amd64: assets
=======
linux-amd64: $(RESOURCES_DOT_GO) $(SOURCES)
>>>>>>> 79e3062e
	@source setenv.bash && \
	$(call build-tags) && \
	CGO_ENABLED=1 GOOS=linux GOARCH=amd64 go build -a -o lantern_linux_amd64 -tags="$$BUILD_TAGS" -ldflags="$(LDFLAGS) $$EXTRA_LDFLAGS -linkmode internal -extldflags \"-static\"" github.com/getlantern/flashlight/main

<<<<<<< HEAD
linux-arm: assets
=======
linux-arm: $(RESOURCES_DOT_GO) $(SOURCES)
>>>>>>> 79e3062e
	@source setenv.bash && \
	HEADLESS=1 && \
	$(call build-tags) && \
	CGO_ENABLED=1 CC=arm-linux-gnueabi-gcc CXX=arm-linux-gnueabi-g++ CGO_ENABLED=1 GOOS=linux GOARCH=arm GOARM=7 go build -a -o lantern_linux_arm -tags="$$BUILD_TAGS" -ldflags="$(LDFLAGS) $$EXTRA_LDFLAGS -linkmode internal -extldflags \"-static\"" github.com/getlantern/flashlight/main

<<<<<<< HEAD
windows: assets
=======
windows: $(RESOURCES_DOT_GO) $(SOURCES)
>>>>>>> 79e3062e
	@source setenv.bash && \
	$(call build-tags) && \
	CGO_ENABLED=1 GOOS=windows GOARCH=386 go build -a -o lantern_windows_386.exe -tags="$$BUILD_TAGS" -ldflags="$(LDFLAGS) $$EXTRA_LDFLAGS -H=windowsgui" github.com/getlantern/flashlight/main;

require-version:
	@if [[ -z "$$VERSION" ]]; then echo "VERSION environment value is required."; exit 1; fi

require-gh-token:
	@if [[ -z "$$GH_TOKEN" ]]; then echo "GH_TOKEN environment value is required."; exit 1; fi

require-secrets-dir:
	@if [[ -z "$$SECRETS_DIR" ]]; then echo "SECRETS_DIR environment value is required."; exit 1; fi

require-secrets: require-secrets-dir
	@if [[ -z "$$BNS_CERT_PASS" ]]; then echo "BNS_CERT_PASS environment value is required."; exit 1; fi

$(BNS_CERT):
	@if [[ ! -r "$(BNS_CERT)" ]]; then echo "Missing $(BNS_CERT)" && exit 1; fi

require-lantern-binaries:
	@if [[ ! -d "$(LANTERN_BINARIES_PATH)" ]]; then \
		echo "Missing lantern binaries repository (https://github.com/getlantern/lantern-binaries). Set it with LANTERN_BINARIES_PATH=\"/path/to/repository\" make ..." && \
		exit 1; \
	fi

package-linux-386: require-version linux-386
	@cp lantern_linux_386 lantern_linux_i386;
	@$(call fpm-debian-build,"i386")
	@rm lantern_linux_i386;
	@mv update_linux_i386.bz2 update_linux_386.bz2 && \
	echo "-> lantern_$(VERSION)_i386.deb"

package-linux-amd64: require-version linux-amd64
	@$(call fpm-debian-build,"amd64")
	@echo "-> lantern_$(VERSION)_amd64.deb"

package-linux-arm: require-version linux-arm
	@$(call fpm-debian-build,"arm")
	@echo "-> lantern_$(VERSION)_arm.deb"

package-windows: $(BNS_CERT) require-version windows
	@if [[ -z "$$BNS_CERT_PASS" ]]; then echo "BNS_CERT_PASS environment value is required."; exit 1; fi && \
	INSTALLER_RESOURCES="installer-resources/windows" && \
	rm -f $$INSTALLER_RESOURCES/$(PACKAGED_YAML) && \
	rm -f $$INSTALLER_RESOURCES/$(LANTERN_YAML) && \
	cp installer-resources/$(PACKAGED_YAML) $$INSTALLER_RESOURCES/$(PACKAGED_YAML) && \
	cp $(LANTERN_YAML_PATH) $$INSTALLER_RESOURCES/$(LANTERN_YAML) && \
	osslsigncode sign -pkcs12 "$(BNS_CERT)" -pass "$$BNS_CERT_PASS" -n "Lantern" -t http://timestamp.verisign.com/scripts/timstamp.dll -in "lantern_windows_386.exe" -out "$$INSTALLER_RESOURCES/lantern.exe" && \
	cat $$INSTALLER_RESOURCES/lantern.exe | bzip2 > update_windows_386.bz2 && \
	ls -l lantern_windows_386.exe update_windows_386.bz2 && \
	makensis -V1 -DVERSION=$$VERSION installer-resources/windows/lantern.nsi && \
	osslsigncode sign -pkcs12 "$(BNS_CERT)" -pass "$$BNS_CERT_PASS" -n "Lantern" -t http://timestamp.verisign.com/scripts/timstamp.dll -in "$$INSTALLER_RESOURCES/lantern-installer-unsigned.exe" -out "lantern-installer.exe" && \
	cp installer-resources/$(MANOTO_YAML) $$INSTALLER_RESOURCES/$(PACKAGED_YAML) && \
	cp $(LANTERN_YAML_PATH) $$INSTALLER_RESOURCES/$(LANTERN_YAML) && \
	makensis -V1 -DVERSION=$$VERSION installer-resources/windows/lantern.nsi && \
	osslsigncode sign -pkcs12 "$(BNS_CERT)" -pass "$$BNS_CERT_PASS" -n "Lantern" -t http://timestamp.verisign.com/scripts/timstamp.dll -in "$$INSTALLER_RESOURCES/lantern-installer-unsigned.exe" -out "lantern-installer-manoto.exe" && \
	echo "-> lantern-installer.exe and lantern-installer-manoto.exe"

linux: linux-386 linux-amd64

system-checks:
	@if [[ -z "$(DOCKER)" ]]; then echo 'Missing "docker" command.'; exit 1; fi && \
	if [[ -z "$(GO)" ]]; then echo 'Missing "go" command.'; exit 1; fi

require-s3cmd:
	@if [[ -z "$(S3CMD)" ]]; then echo 'Missing "s3cmd" command. Use "brew install s3cmd" or see https://github.com/s3tools/s3cmd/blob/master/INSTALL'; exit 1; fi

require-wget:
	@if [[ -z "$(WGET)" ]]; then echo 'Missing "wget" command.'; exit 1; fi

require-mercurial:
	@if [[ -z "$$(which hg 2> /dev/null)" ]]; then echo 'Missing "hg" command.'; exit 1; fi

require-appdmg:
	@if [[ -z "$(APPDMG)" ]]; then echo 'Missing "appdmg" command. Try sudo npm install -g appdmg.'; exit 1; fi

require-svgexport:
	@if [[ -z "$(SVGEXPORT)" ]]; then echo 'Missing "svgexport" command. Try sudo npm install -g svgexport.'; exit 1; fi

require-ruby:
	@if [[ -z "$(RUBY)" ]]; then echo 'Missing "ruby" command.'; exit 1; fi && \
	(gem which octokit >/dev/null) || (echo 'Missing gem "octokit". Try sudo gem install octokit.' && exit 1) && \
	(gem which mime-types >/dev/null) || (echo 'Missing gem "mime-types". Try sudo gem install mime-types.' && exit 1)

<<<<<<< HEAD
darwin: assets
=======
darwin: $(RESOURCES_DOT_GO) $(SOURCES)
>>>>>>> 79e3062e
	@echo "Building darwin/amd64..." && \
	export OSX_DEV_SDK=/Applications/Xcode.app/Contents/Developer/Platforms/MacOSX.platform/Developer/SDKs/MacOSX$(OSX_MIN_VERSION).sdk && \
	if [[ "$$(uname -s)" == "Darwin" ]]; then \
		source setenv.bash && \
		$(call build-tags) && \
		if [[ -d $$OSX_DEV_SDK ]]; then \
			export CGO_CFLAGS="--sysroot $$OSX_DEV_SDK" && \
			export CGO_LDFLAGS="--sysroot $$OSX_DEV_SDK"; \
		fi && \
		MACOSX_DEPLOYMENT_TARGET=$(OSX_MIN_VERSION) \
		CGO_ENABLED=1 GOOS=darwin GOARCH=amd64 go build -a -o lantern_darwin_amd64 -tags="$$BUILD_TAGS" -ldflags="$(LDFLAGS) $$EXTRA_LDFLAGS -s" github.com/getlantern/flashlight/main; \
	else \
		echo "-> Skipped: Can not compile Lantern for OSX on a non-OSX host."; \
	fi

BUILD_RACE := '-race'

ifeq ($(OS),Windows_NT)
	  # Race detection is not supported by Go Windows 386, so disable it. The -x
		# is just a hack to allow us to pass something in place of -race below.
		BUILD_RACE = '-x'
endif

lantern: $(RESOURCES_DOT_GO) $(SOURCES)
	@echo "Building development lantern" && \
	$(call build-tags) && \
	source setenv.bash && \
	CGO_ENABLED=1 go build $(BUILD_RACE) -o lantern -tags="$$BUILD_TAGS" -ldflags="$(LDFLAGS_NOSTRIP) $$EXTRA_LDFLAGS" github.com/getlantern/flashlight/main; \

package-linux: require-version package-linux-386 package-linux-amd64

package-darwin-manoto: require-version require-appdmg require-svgexport darwin
	@echo "Generating distribution package for darwin/amd64 manoto..." && \
	if [[ "$$(uname -s)" == "Darwin" ]]; then \
		INSTALLER_RESOURCES="installer-resources/darwin" && \
		rm -rf Lantern.app && \
		cp -r $$INSTALLER_RESOURCES/Lantern.app_template Lantern.app && \
		sed -i '' "s/VERSION_STRING/$$VERSION.$(REVISION_DATE)/" Lantern.app/Contents/Info.plist && \
		mkdir Lantern.app/Contents/MacOS && \
		cp -r lantern_darwin_amd64 Lantern.app/Contents/MacOS/lantern && \
		mkdir Lantern.app/Contents/Resources/en.lproj && \
		cp installer-resources/$(MANOTO_YAML) Lantern.app/Contents/Resources/en.lproj/$(PACKAGED_YAML) && \
		cp $(LANTERN_YAML_PATH) Lantern.app/Contents/Resources/en.lproj/$(LANTERN_YAML) && \
		codesign --force -s "Developer ID Application: Brave New Software Project, Inc" -v Lantern.app && \
		cat Lantern.app/Contents/MacOS/lantern | bzip2 > update_darwin_amd64.bz2 && \
		ls -l lantern_darwin_amd64 update_darwin_amd64.bz2 && \
		rm -rf lantern-installer-manoto.dmg && \
		sed "s/__VERSION__/$$VERSION/g" $$INSTALLER_RESOURCES/dmgbackground.svg > $$INSTALLER_RESOURCES/dmgbackground_versioned.svg && \
		$(SVGEXPORT) $$INSTALLER_RESOURCES/dmgbackground_versioned.svg $$INSTALLER_RESOURCES/dmgbackground.png 600:400 && \
		sed "s/__VERSION__/$$VERSION/g" $$INSTALLER_RESOURCES/lantern.dmg.json > $$INSTALLER_RESOURCES/lantern_versioned.dmg.json && \
		$(APPDMG) --quiet $$INSTALLER_RESOURCES/lantern_versioned.dmg.json lantern-installer-manoto.dmg && \
		mv lantern-installer-manoto.dmg Lantern.dmg.zlib && \
		hdiutil convert -quiet -format UDBZ -o lantern-installer-manoto.dmg Lantern.dmg.zlib && \
		rm Lantern.dmg.zlib; \
	else \
		echo "-> Skipped: Can not generate a package on a non-OSX host."; \
	fi;

package-darwin: package-darwin-manoto
	@echo "Generating distribution package for darwin/amd64..." && \
	if [[ "$$(uname -s)" == "Darwin" ]]; then \
		INSTALLER_RESOURCES="installer-resources/darwin" && \
		rm -f Lantern.app/Contents/Resources/en.lproj/$(PACKAGED_YAML) && \
		rm -rf lantern-installer.dmg && \
		$(APPDMG) --quiet $$INSTALLER_RESOURCES/lantern_versioned.dmg.json lantern-installer.dmg && \
		mv lantern-installer.dmg Lantern.dmg.zlib && \
		hdiutil convert -quiet -format UDBZ -o lantern-installer.dmg Lantern.dmg.zlib && \
		rm Lantern.dmg.zlib; \
	else \
		echo "-> Skipped: Can not generate a package on a non-OSX host."; \
	fi;

binaries: docker-assets docker-linux docker-windows darwin

packages: require-version require-secrets clean-desktop clean-mobile docker-assets docker-package-windows docker-package-linux package-darwin package-android

# Override implicit docker-packages to avoid building whole packages target in
# docker, since it builds the pieces it needs in docker itself.
docker-packages: packages

release-qa: require-version require-s3cmd
	@BASE_NAME="lantern-installer-internal" && \
	BASE_NAME_MANOTO="lantern-installer-internal-manoto" && \
	rm -f $$BASE_NAME* && \
	cp lantern-installer.exe $$BASE_NAME.exe && \
	cp lantern-installer-manoto.exe $$BASE_NAME_MANOTO.exe && \
	cp lantern-installer.dmg $$BASE_NAME.dmg && \
	cp lantern-installer-manoto.dmg $$BASE_NAME_MANOTO.dmg && \
	cp lantern_*386.deb $$BASE_NAME-32-bit.deb && \
	cp lantern-manoto_*386.deb $$BASE_NAME_MANOTO-32-bit.deb && \
	cp lantern_*amd64.deb $$BASE_NAME-64-bit.deb && \
	cp lantern-manoto_*amd64.deb $$BASE_NAME_MANOTO-64-bit.deb && \
	cp lantern-installer.apk $$BASE_NAME.apk && \
	for NAME in $$(ls -1 $$BASE_NAME*.*); do \
		shasum -a 256 $$NAME | cut -d " " -f 1 > $$NAME.sha256 && \
		echo "Uploading SHA-256 `cat $$NAME.sha256`" && \
		$(S3CMD) put -P $$NAME.sha256 s3://$(S3_BUCKET) && \
		echo "Uploading $$NAME to S3" && \
		$(S3CMD) put -P $$NAME s3://$(S3_BUCKET) && \
		SUFFIX=$$(echo "$$NAME" | sed s/$$BASE_NAME//g) && \
		VERSIONED=lantern-installer-$$VERSION$$SUFFIX && \
		echo "Copying $$VERSIONED" && \
		$(S3CMD) cp s3://$(S3_BUCKET)/$$NAME s3://$(S3_BUCKET)/$$VERSIONED && \
		$(S3CMD) setacl s3://$(S3_BUCKET)/$$VERSIONED --acl-public; \
	done && \
	for NAME in update_darwin_amd64 update_linux_386 update_linux_amd64 update_windows_386 update_android_arm ; do \
	    mv $$NAME.bz2 $$NAME-$$VERSION.bz2 && \
		echo "Copying versioned name $$NAME-$$VERSION.bz2..." && \
		$(S3CMD) put -P $$NAME-$$VERSION.bz2 s3://$(S3_BUCKET); \
	done && \
	git tag -a "$$VERSION" -f --annotate -m"Tagged $$VERSION" && \
	git push --tags -f

release-beta: require-s3cmd
	@BASE_NAME="lantern-installer-internal" && \
	BETA_BASE_NAME="lantern-installer-beta" && \
	for URL in $$($(S3CMD) ls s3://$(S3_BUCKET)/ | grep $$BASE_NAME | awk '{print $$4}'); do \
		NAME=$$(basename $$URL) && \
		BETA=$$(echo $$NAME | sed s/"$$BASE_NAME"/$$BETA_BASE_NAME/) && \
		$(S3CMD) cp s3://$(S3_BUCKET)/$$NAME s3://$(S3_BUCKET)/$$BETA && \
		$(S3CMD) setacl s3://$(S3_BUCKET)/$$BETA --acl-public && \
		$(S3CMD) get --force s3://$(S3_BUCKET)/$$NAME $(LANTERN_BINARIES_PATH)/$$BETA; \
	done && \
	cd $(LANTERN_BINARIES_PATH) && \
	git add $$BETA_BASE_NAME* && \
	(git commit -am "Latest beta binaries for Lantern released from QA." && git push origin master) || true

release: require-version require-s3cmd require-gh-token require-wget require-ruby require-lantern-binaries
	@TAG_COMMIT=$$(git rev-list --abbrev-commit -1 $$VERSION) && \
	if [[ -z "$$TAG_COMMIT" ]]; then \
		echo "Could not find given tag $$VERSION."; \
	fi && \
	BASE_NAME="lantern-installer-beta" && \
	PROD_BASE_NAME="lantern-installer" && \
	for URL in $$($(S3CMD) ls s3://$(S3_BUCKET)/ | grep $$BASE_NAME | awk '{print $$4}'); do \
		NAME=$$(basename $$URL) && \
		PROD=$$(echo $$NAME | sed s/"$$BASE_NAME"/$$PROD_BASE_NAME/) && \
		$(S3CMD) cp s3://$(S3_BUCKET)/$$NAME s3://$(S3_BUCKET)/$$PROD && \
		$(S3CMD) setacl s3://$(S3_BUCKET)/$$PROD --acl-public && \
	    echo "Downloading released binary to $(LANTERN_BINARIES_PATH)/$$PROD" && \
	    $(S3CMD) get --force s3://$(S3_BUCKET)/$$PROD $(LANTERN_BINARIES_PATH)/$$PROD; \
	done && \
	$(RUBY) ./installer-resources/tools/createrelease.rb "$(GH_USER)" "$(GH_RELEASE_REPOSITORY)" $$VERSION && \
	for URL in $$($(S3CMD) ls s3://$(S3_BUCKET)/ | grep update_.*$$VERSION | awk '{print $$4}'); do \
		NAME=$$(basename $$URL) && \
		STRIPPED_NAME=$$(echo "$$NAME" | cut -d - -f 1).bz2 && \
		$(S3CMD) get --force s3://$(S3_BUCKET)/$$NAME $$STRIPPED_NAME && \
	    echo "Uploading $$STRIPPED_NAME for auto-updates" && \
	    $(RUBY) ./installer-resources/tools/uploadghasset.rb $(GH_USER) $(GH_RELEASE_REPOSITORY) $$VERSION $$STRIPPED_NAME; \
	done && \
	echo "Uploading released binaries to $(LANTERN_BINARIES_PATH)"
	@cd $(LANTERN_BINARIES_PATH) && \
	git pull && \
	git add $$PROD_BASE_NAME* && \
	(git commit -am "Latest binaries for Lantern $$VERSION ($$TAG_COMMIT)." && git push origin master) || true

update-resources:
	@(which go-bindata >/dev/null) || (echo 'Missing command "go-bindata". Sett https://github.com/jteeuwen/go-bindata.' && exit 1) && \
	go-bindata -nomemcopy -nocompress -pkg main -o src/github.com/getlantern/flashlight/icons.go -prefix \
	src/github.com/getlantern/flashlight/ src/github.com/getlantern/flashlight/icons && \
	go-bindata -nomemcopy -nocompress -pkg status -o src/github.com/getlantern/flashlight/status/resources.go -prefix \
	src/github.com/getlantern/flashlight/status_pages src/github.com/getlantern/flashlight/status_pages

create-tag: require-version
	@git tag -a "$$VERSION" -f --annotate -m"Tagged $$VERSION" && \
	git push --tags -f

# This target requires a file called testpackages.txt that lists all packages to
# test, one package per line, with no trailing newline on the last package.
# The -coverprofile flag is required to produce a profile for goveralls coverage
# reporting, and it only allows one package at a time, so we have to test each
# package individually. This dramatically slows down the tests, but is needed
# for coverage reporting. When simply testing locally, use make test instead.
test-and-cover: $(RESOURCES_DOT_GO)
	@echo "mode: count" > profile.cov && \
	source setenv.bash && \
	if [ -f envvars.bash ]; then \
		source envvars.bash; \
	fi && \
	TP=$$(cat testpackages.txt) && \
	CP=$$(echo -n $$TP | tr ' ', ',') && \
	for pkg in $$TP; do \
		go test -race -v -tags="headless" -covermode=atomic -coverpkg "$$CP" -coverprofile=profile_tmp.cov $$pkg || exit 1; \
		tail -n +2 profile_tmp.cov >> profile.cov; \
	done

test: $(RESOURCES_DOT_GO)
	@source setenv.bash && \
	if [ -f envvars.bash ]; then \
		source envvars.bash; \
	fi && \
	TP=$$(cat testpackages.txt) && \
	go test -race -v -tags="headless" $$TP || exit 1; \

genconfig:
	@echo "Running genconfig..." && \
	source setenv.bash && \
	(cd src/github.com/getlantern/flashlight/genconfig && ./genconfig.bash)

bin/gomobile:
	@source setenv.bash && \
	go install golang.org/x/mobile/cmd/gomobile

pkg/gomobile: bin/gomobile
	@source setenv.bash && \
	gomobile init

$(ANDROID_LIB): bin/gomobile pkg/gomobile
	@source setenv.bash && \
	$(call build-tags) && \
	gomobile bind -target=android/arm -tags='headless' -o=$(ANDROID_LIB) -ldflags="$(LDFLAGS) $$EXTRA_LDFLAGS -s" $(ANDROID_LIB_PKG)

android-lib: $(ANDROID_LIB)

$(ANDROID_SDK_ANDROID_LIB): $(ANDROID_LIB)
	mkdir -p $(ANDROID_SDK_LIBS) && \
	cp $(ANDROID_LIB) $(ANDROID_SDK_ANDROID_LIB)

$(ANDROID_SDK): $(ANDROID_SDK_ANDROID_LIB)
	(cd $(ANDROID_SDK_DIR) && gradle assembleDebug)

android-sdk: $(ANDROID_SDK)

$(PUBSUB_JAVA):
	@(cd $(PUBSUB_JAVA_DIR) && gradle shadowJar)

$(PUBSUB_PUBSUB_JAVA_LIB): $(PUBSUB_JAVA)
	@mkdir -p $(PUBSUB_LIBS) && \
	cp $(PUBSUB_JAVA) $(PUBSUB_PUBSUB_JAVA_LIB)

$(PUBSUB): $(PUBSUB_PUBSUB_JAVA_LIB)
	@(cd $(PUBSUB_DIR) && gradle assembleDebug)

$(ANDROID_TESTBED_ANDROID_LIB): $(ANDROID_LIB)
	@mkdir -p $(ANDROID_TESTBED_LIBS) && \
	cp $(ANDROID_LIB) $(ANDROID_TESTBED_ANDROID_LIB)

$(ANDROID_TESTBED_ANDROID_SDK): $(ANDROID_SDK)
	@mkdir -p $(ANDROID_TESTBED_LIBS) && \
	cp $(ANDROID_SDK) $(ANDROID_TESTBED_ANDROID_SDK)

$(ANDROID_TESTBED_PUBSUB): $(PUBSUB)
	@mkdir -p $(ANDROID_TESTBED_LIBS) && \
	cp $(PUBSUB) $(ANDROID_TESTBED_PUBSUB)

$(ANDROID_TESTBED): $(ANDROID_TESTBED_ANDROID_LIB) $(ANDROID_TESTBED_ANDROID_SDK) $(ANDROID_TESTBED_PUBSUB)
	@cd $(ANDROID_TESTBED_DIR)/app
	gradle -b $(ANDROID_TESTBED_DIR)/app/build.gradle \
		clean \
		assembleDebug

android-testbed: $(ANDROID_TESTBED)

android-testbed-install: $(ANDROID_TESTBED)
	adb install -r $(ANDROID_TESTBED)

$(TUN2SOCKS):
	@cd $(LANTERN_MOBILE_DIR) && ndk-build

$(LANTERN_MOBILE_TUN2SOCKS): $(TUN2SOCKS)
	@mkdir -p $(LANTERN_MOBILE_ARM_LIBS) && \
	cp $(TUN2SOCKS) $(LANTERN_MOBILE_TUN2SOCKS)

$(LANTERN_MOBILE_ANDROID_LIB): $(ANDROID_LIB)
	@mkdir -p $(LANTERN_MOBILE_LIBS) && \
	cp $(ANDROID_LIB) $(LANTERN_MOBILE_ANDROID_LIB)

$(LANTERN_MOBILE_ANDROID_SDK): $(ANDROID_SDK)
	@mkdir -p $(LANTERN_MOBILE_LIBS) && \
	cp $(ANDROID_SDK) $(LANTERN_MOBILE_ANDROID_SDK)

$(LANTERN_MOBILE_PUBSUB): $(PUBSUB)
	@mkdir -p $(LANTERN_MOBILE_LIBS) && \
	cp $(PUBSUB) $(LANTERN_MOBILE_PUBSUB)

$(LANTERN_MOBILE_ANDROID_DEBUG): $(LANTERN_MOBILE_TUN2SOCKS) $(LANTERN_MOBILE_ANDROID_LIB) $(LANTERN_MOBILE_ANDROID_SDK) $(LANTERN_MOBILE_PUBSUB)
	@gradle -PlanternVersion=$(GIT_REVISION) -PlanternRevisionDate=$(REVISION_DATE) -b $(LANTERN_MOBILE_DIR)/app/build.gradle \
		clean \
		assembleDebug

$(LANTERN_MOBILE_ANDROID_RELEASE): clean-mobile-lib $(LANTERN_MOBILE_TUN2SOCKS) $(LANTERN_MOBILE_ANDROID_LIB) $(LANTERN_MOBILE_ANDROID_SDK) $(LANTERN_MOBILE_PUBSUB)
	ln -f -s $$SECRETS_DIR/android/keystore.release.jks $(LANTERN_MOBILE_DIR)/app && \
	gradle -PlanternVersion=$$VERSION -PlanternRevisionDate=$(REVISION_DATE) -b $(LANTERN_MOBILE_DIR)/app/build.gradle \
		clean \
		assembleRelease && \
	cp $(LANTERN_MOBILE_ANDROID_RELEASE) lantern-installer.apk;

android-debug: $(LANTERN_MOBILE_ANDROID_DEBUG)

android-release: require-version require-secrets-dir $(LANTERN_MOBILE_ANDROID_RELEASE)

android-install: $(LANTERN_MOBILE_ANDROID_DEBUG)
	adb install -r $(LANTERN_MOBILE_ANDROID_DEBUG)

clean-assets:
	rm -f $(RESOURCES_DOT_GO)

package-android: require-version require-secrets-dir $(LANTERN_MOBILE_ANDROID_RELEASE)
	echo "Generating distribution package for Android" && \
	cat lantern-installer.apk | bzip2 > update_android_arm.bz2 && \
	echo "-> lantern-installer.apk"

# Provided for backward compatibility with how people used to use the makefile
update-dist: clean-assets assets

# Executes whatever command is in the CMD environment variable. This is useful
# when you want to test something in docker, e.g.
#   CMD="go test github.com/getlantern/byteexec" make docker-exec
exec:
	@source setenv.bash && \
	eval $$CMD

clean-desktop: clean-assets
	rm -f lantern && \
	rm -f lantern_linux* && \
	rm -f lantern_darwin* && \
	rm -f lantern_windows* && \
	rm -f lantern-installer* && \
	rm -f update_* && \
	rm -f *.deb && \
	rm -f *.png && \
	rm -rf *.app && \
	rm -f src/github.com/getlantern/flashlight/*.syso && \
	rm -f *.dmg && \
	rm -f $(LANTERN_MOBILE_TUN2SOCKS) && \
	rm -rf $(LANTERN_MOBILE_DIR)/libs/armeabi*

clean-mobile-lib:
	rm -f $(ANDROID_LIB) && \
	rm -f $(LANTERN_MOBILE_ANDROID_LIB) && \
	rm -f $(LANTERN_MOBILE_ANDROID_RELEASE)

clean-mobile:
	rm -f $(ANDROID_LIB) && \
	rm -f $(ANDROID_SDK_ANDROID_LIB) && \
	rm -f $(ANDROID_SDK) && \
	rm -f $(PUBSUB_JAVA) && \
	rm -f $(PUBSUB) && \
	rm -f $(ANDROID_TESTBED_ANDROID_LIB) && \
	rm -f $(ANDROID_TESTBED_ANDROID_SDK) && \
	rm -f $(ANDROID_TESTBED_PUBSUB) && \
	rm -f $(ANDROID_TESTBED) && \
	rm -f $(LANTERN_MOBILE_ANDROID_LIB) && \
	rm -f $(LANTERN_MOBILE_ANDROID_SDK) && \
	rm -f $(LANTERN_MOBILE_ANDROID_DEBUG) && \
	rm -f $(LANTERN_MOBILE_ANDROID_RELEASE)

clean-tooling:
	rm -rf bin && \
	rm -rf pkg

clean: clean-tooling clean-desktop clean-mobile<|MERGE_RESOLUTION|>--- conflicted
+++ resolved
@@ -207,15 +207,10 @@
 all: binaries
 android-dist: genconfig android
 
-<<<<<<< HEAD
-$(RESOURCES_DOT_GO): 
-	@source setenv.bash && \
-=======
 $(RESOURCES_DOT_GO):
 	@$(call require-npm) && \
 	$(call require-gulp) && \
 	source setenv.bash && \
->>>>>>> 79e3062e
 	LANTERN_UI="lantern-ui" && \
 	DIST="$$LANTERN_UI/dist" && \
 	echo 'var LANTERN_BUILD_REVISION = "$(GIT_REVISION_SHORTCODE)";' > $$DIST/js/revision.js && \
@@ -235,39 +230,23 @@
 
 assets: clean-assets $(RESOURCES_DOT_GO)
 
-<<<<<<< HEAD
-linux-386: assets
-=======
 linux-386: $(RESOURCES_DOT_GO) $(SOURCES)
->>>>>>> 79e3062e
 	@source setenv.bash && \
 	$(call build-tags) && \
 	CGO_ENABLED=1 GOOS=linux GOARCH=386 go build -a -o lantern_linux_386 -tags="$$BUILD_TAGS" -ldflags="$(LDFLAGS) $$EXTRA_LDFLAGS -linkmode internal -extldflags \"-static\"" github.com/getlantern/flashlight/main
 
-<<<<<<< HEAD
-linux-amd64: assets
-=======
 linux-amd64: $(RESOURCES_DOT_GO) $(SOURCES)
->>>>>>> 79e3062e
 	@source setenv.bash && \
 	$(call build-tags) && \
 	CGO_ENABLED=1 GOOS=linux GOARCH=amd64 go build -a -o lantern_linux_amd64 -tags="$$BUILD_TAGS" -ldflags="$(LDFLAGS) $$EXTRA_LDFLAGS -linkmode internal -extldflags \"-static\"" github.com/getlantern/flashlight/main
 
-<<<<<<< HEAD
-linux-arm: assets
-=======
 linux-arm: $(RESOURCES_DOT_GO) $(SOURCES)
->>>>>>> 79e3062e
 	@source setenv.bash && \
 	HEADLESS=1 && \
 	$(call build-tags) && \
 	CGO_ENABLED=1 CC=arm-linux-gnueabi-gcc CXX=arm-linux-gnueabi-g++ CGO_ENABLED=1 GOOS=linux GOARCH=arm GOARM=7 go build -a -o lantern_linux_arm -tags="$$BUILD_TAGS" -ldflags="$(LDFLAGS) $$EXTRA_LDFLAGS -linkmode internal -extldflags \"-static\"" github.com/getlantern/flashlight/main
 
-<<<<<<< HEAD
-windows: assets
-=======
 windows: $(RESOURCES_DOT_GO) $(SOURCES)
->>>>>>> 79e3062e
 	@source setenv.bash && \
 	$(call build-tags) && \
 	CGO_ENABLED=1 GOOS=windows GOARCH=386 go build -a -o lantern_windows_386.exe -tags="$$BUILD_TAGS" -ldflags="$(LDFLAGS) $$EXTRA_LDFLAGS -H=windowsgui" github.com/getlantern/flashlight/main;
@@ -352,11 +331,7 @@
 	(gem which octokit >/dev/null) || (echo 'Missing gem "octokit". Try sudo gem install octokit.' && exit 1) && \
 	(gem which mime-types >/dev/null) || (echo 'Missing gem "mime-types". Try sudo gem install mime-types.' && exit 1)
 
-<<<<<<< HEAD
-darwin: assets
-=======
 darwin: $(RESOURCES_DOT_GO) $(SOURCES)
->>>>>>> 79e3062e
 	@echo "Building darwin/amd64..." && \
 	export OSX_DEV_SDK=/Applications/Xcode.app/Contents/Developer/Platforms/MacOSX.platform/Developer/SDKs/MacOSX$(OSX_MIN_VERSION).sdk && \
 	if [[ "$$(uname -s)" == "Darwin" ]]; then \
