// Package balancer provides load balancing of network connections per different
// strategies.
package balancer

import (
	"container/heap"
	"fmt"
	"net"
	"net/http"
	"strings"
	"sync"
	"sync/atomic"
	"time"

	"github.com/getlantern/errors"
	"github.com/getlantern/golog"
	"github.com/getlantern/protected"
)

const (
	dialAttempts = 3
)

var (
	// When Dial() is called after an idle period larger than
	// recheckAfterIdleFor, Balancer will recheck all dialers to make sure they
	// are alive and have up-to-date metrics.
	recheckAfterIdleFor = 1 * time.Minute

	log = golog.LoggerFor("balancer")
)

// Balancer balances connections among multiple Dialers.
type Balancer struct {
	mu           sync.RWMutex
	dialers      dialerHeap
	trusted      dialerHeap
	lastDialTime int64 // Time.UnixNano()
}

// New creates a new Balancer using the supplied Strategy and Dialers.
func New(st Strategy, dialers ...*Dialer) *Balancer {
	var dls []*dialer
	var tdls []*dialer

	for _, d := range dialers {
		dl := &dialer{Dialer: d}
		dl.Start()
		dls = append(dls, dl)

		if dl.Trusted {
			tdls = append(tdls, dl)
		}
	}

	bal := &Balancer{dialers: st(dls), trusted: st(tdls)}
	heap.Init(&bal.dialers)
	heap.Init(&bal.trusted)
	return bal
}

// OnRequest calls Dialer.OnRequest for every dialer in this balancer.
func (b *Balancer) OnRequest(req *http.Request) {
	b.mu.RLock()
	b.dialers.onRequest(req)
	b.mu.RUnlock()
}

// Dial dials (network, addr) using one of the currently active configured
// Dialers. The Dialer to choose depends on the Strategy when creating the
// balancer. Only Trusted Dialers are used to dial HTTP hosts.
//
// If a Dialer fails to connect, Dial will keep trying at most 3 times until it
// either manages to connect, or runs out of dialers in which case it returns an
// error.
func (b *Balancer) Dial(network, addr string) (net.Conn, error) {
	now := time.Now()
	lastDialTime := time.Unix(0, atomic.SwapInt64(&b.lastDialTime, now.UnixNano()))
	idlePeriod := now.Sub(lastDialTime)
	if idlePeriod > recheckAfterIdleFor {
		log.Debugf("Balancer idle for %s, start checking all dialers", idlePeriod)
		b.checkDialers()
	}
	var dialers dialerHeap

	_, port, _ := net.SplitHostPort(addr)

	// We try to identify HTTP traffic (as opposed to HTTPS) by port and only
	// send HTTP traffic to dialers marked as trusted.
	if port == "" || port == "80" || port == "8080" {
		if b.trusted.Len() == 0 {
			return nil, fmt.Errorf("No trusted dialers!")
		}
		dialers = b.trusted
	} else {
		dialers = b.dialers
	}

	for i := 0; i < dialAttempts; i++ {
		if dialers.Len() == 0 {
			return nil, fmt.Errorf("No dialers left to try on pass %v", i)
		}
		b.mu.Lock()
		// heap will re-adjust based on new metrics
		d := heap.Pop(&dialers).(*dialer)
		heap.Push(&dialers, d)
		b.mu.Unlock()
		log.Debugf("Dialing %s://%s with %s", network, addr, d.Label)
<<<<<<< HEAD
=======
		if strings.Contains(d.Label, addr) {
			log.Debugf("Making a direct connection to %s", addr)
			return protected.Dial(network, addr, 1*time.Minute)
		}

>>>>>>> ba94c033
		conn, err := d.dial(network, addr)
		if err != nil {
			log.Error(errors.New("Unable to dial via %v to %s://%s: %v on pass %v...continuing", d.Label, network, addr, err, i))
			continue
		}
		log.Tracef("Successfully dialed via %v to %v://%v on pass %v", d.Label, network, addr, i)
		return conn, nil
	}
	return nil, fmt.Errorf("Still unable to dial %s://%s after %d attempts", network, addr, dialAttempts)
}

// Close closes this Balancer, stopping all background processing. You must call
// Close to avoid leaking goroutines.
func (b *Balancer) Close() {
	oldDialers := b.dialers
	b.dialers.dialers = nil
	for _, d := range oldDialers.dialers {
		d.Stop()
	}
}

// Parallel check all dialers
func (b *Balancer) checkDialers() {
	b.mu.RLock()
	for _, d := range b.dialers.dialers {
		go d.check()
	}
	b.mu.RUnlock()
}<|MERGE_RESOLUTION|>--- conflicted
+++ resolved
@@ -7,14 +7,12 @@
 	"fmt"
 	"net"
 	"net/http"
-	"strings"
 	"sync"
 	"sync/atomic"
 	"time"
 
 	"github.com/getlantern/errors"
 	"github.com/getlantern/golog"
-	"github.com/getlantern/protected"
 )
 
 const (
@@ -106,14 +104,7 @@
 		heap.Push(&dialers, d)
 		b.mu.Unlock()
 		log.Debugf("Dialing %s://%s with %s", network, addr, d.Label)
-<<<<<<< HEAD
-=======
-		if strings.Contains(d.Label, addr) {
-			log.Debugf("Making a direct connection to %s", addr)
-			return protected.Dial(network, addr, 1*time.Minute)
-		}
-
->>>>>>> ba94c033
+		
 		conn, err := d.dial(network, addr)
 		if err != nil {
 			log.Error(errors.New("Unable to dial via %v to %s://%s: %v on pass %v...continuing", d.Label, network, addr, err, i))
