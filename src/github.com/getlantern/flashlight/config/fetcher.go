package config

import (
	"compress/gzip"
	"fmt"
	"io/ioutil"
	"math/rand"
	"net/http"
	"net/http/httputil"
	"strconv"
	"time"

	"github.com/getlantern/yamlconf"

	"code.google.com/p/go-uuid/uuid"
)

const (
	etag                  = "X-Lantern-Etag"
	ifNoneMatch           = "X-Lantern-If-None-Match"
	userIDHeader          = "X-Lantern-User-Id"
	tokenHeader           = "X-Lantern-Pro-Token"
	chainedCloudConfigURL = "http://config.getiantem.org/cloud.yaml.gz"

	// This is over HTTP because proxies do not forward X-Forwarded-For with HTTPS
	// and because we only support falling back to direct domain fronting through
	// the local proxy for HTTP.
	frontedCloudConfigURL = "http://d2wi0vwulmtn99.cloudfront.net/cloud.yaml.gz"
)

var (
	// CloudConfigPollInterval is the period to wait befween checks for new
	// global configuration settings.
	CloudConfigPollInterval = 1 * time.Minute
)

// fetcher periodically fetches the latest cloud configuration.
type fetcher struct {
	lastCloudConfigETag map[string]string
	user                UserConfig
	rt                  http.RoundTripper
}

// UserConfig retrieves any custom user info for fetching the config.
type UserConfig interface {
<<<<<<< HEAD
	GetUserID() int
=======
	GetUserID() int64
>>>>>>> ec9f7f4f
	GetToken() string
}

// NewFetcher creates a new configuration fetcher with the specified
// interface for obtaining the user ID and token if those are populated.
func NewFetcher(conf UserConfig, rt http.RoundTripper) Fetcher {
	return &fetcher{lastCloudConfigETag: map[string]string{}, user: conf, rt: rt}
}

func (cf *fetcher) pollForConfig(currentCfg yamlconf.Config, stickyConfig bool) (mutate func(yamlconf.Config) error, waitTime time.Duration, err error) {
	log.Debugf("Polling for config")
	// By default, do nothing
	mutate = func(ycfg yamlconf.Config) error {
		// do nothing
		return nil
	}
	cfg := currentCfg.(*Config)
	waitTime = cf.cloudPollSleepTime()
	if cfg.CloudConfig == "" {
		log.Debugf("No cloud config URL!")
		// Config doesn't have a CloudConfig, just ignore
		return mutate, waitTime, nil
	}
	if stickyConfig {
		log.Debugf("Not downloading remote config with sticky config flag set")
		return mutate, waitTime, nil
	}

	if bytes, err := cf.fetchCloudConfig(cfg); err != nil {
		log.Errorf("Could not fetch cloud config %v", err)
		return mutate, waitTime, err
	} else if bytes != nil {
		// bytes will be nil if the config is unchanged (not modified)
		mutate = func(ycfg yamlconf.Config) error {
			log.Debugf("Merging cloud configuration")
			cfg := ycfg.(*Config)

			err := cfg.updateFrom(bytes)
			if cfg.Client.ChainedServers != nil {
				log.Debugf("Adding %d chained servers", len(cfg.Client.ChainedServers))
				for _, s := range cfg.Client.ChainedServers {
					log.Debugf("Got chained server: %v", s.Addr)
				}
			}
			return err
		}
	} else {
		log.Debugf("Bytes are nil - config not modified.")
	}
	return mutate, waitTime, nil
}

func (cf *fetcher) fetchCloudConfig(cfg *Config) ([]byte, error) {
	log.Debugf("Fetching cloud config from %v (%v)", cfg.CloudConfig, cfg.FrontedCloudConfig)

	url := cfg.CloudConfig
	cb := "?" + uuid.New()
	nocache := url + cb
	req, err := http.NewRequest("GET", nocache, nil)
	if err != nil {
		return nil, fmt.Errorf("Unable to construct request for cloud config at %s: %s", nocache, err)
	}
	if cf.lastCloudConfigETag[url] != "" {
		// Don't bother fetching if unchanged
		req.Header.Set(ifNoneMatch, cf.lastCloudConfigETag[url])
	}

	req.Header.Set("Accept", "application/x-gzip")
	// Prevents intermediate nodes (domain-fronters) from caching the content
	req.Header.Set("Cache-Control", "no-cache")
	// Set the fronted URL to lookup the config in parallel using chained and domain fronted servers.
	req.Header.Set("Lantern-Fronted-URL", cfg.FrontedCloudConfig+cb)

	id := cf.user.GetUserID()
	if id != 0 {
<<<<<<< HEAD
		req.Header.Set(userIDHeader, strconv.Itoa(id))
=======
		strID := strconv.FormatInt(id, 10)
		req.Header.Set(userIDHeader, strID)
>>>>>>> ec9f7f4f
	}
	tok := cf.user.GetToken()
	if tok != "" {
		req.Header.Set(tokenHeader, tok)
	}

	// make sure to close the connection after reading the Body
	// this prevents the occasional EOFs errors we're seeing with
	// successive requests
	req.Close = true

	resp, err := cf.rt.RoundTrip(req)
	if err != nil {
		return nil, fmt.Errorf("Unable to fetch cloud config at %s: %s", url, err)
	}
	dump, dumperr := httputil.DumpResponse(resp, false)
	if dumperr != nil {
		log.Errorf("Could not dump response: %v", dumperr)
	} else {
		log.Debugf("Response headers: \n%v", string(dump))
	}
	defer func() {
		if closeerr := resp.Body.Close(); closeerr != nil {
			log.Debugf("Error closing response body: %v", closeerr)
		}
	}()

	if resp.StatusCode == 304 {
		log.Debugf("Config unchanged in cloud")
		return nil, nil
	} else if resp.StatusCode != 200 {
		if dumperr != nil {
			return nil, fmt.Errorf("Bad config response code: %v", resp.StatusCode)
		}
		return nil, fmt.Errorf("Bad config resp:\n%v", string(dump))
	}

	cf.lastCloudConfigETag[url] = resp.Header.Get(etag)
	gzReader, err := gzip.NewReader(resp.Body)
	if err != nil {
		return nil, fmt.Errorf("Unable to open gzip reader: %s", err)
	}
	log.Debugf("Fetched cloud config")
	return ioutil.ReadAll(gzReader)
}

// cloudPollSleepTime adds some randomization to our requests to make them
// less distinguishing on the network.
func (cf *fetcher) cloudPollSleepTime() time.Duration {
	return time.Duration((CloudConfigPollInterval.Nanoseconds() / 2) + rand.Int63n(CloudConfigPollInterval.Nanoseconds()))
}<|MERGE_RESOLUTION|>--- conflicted
+++ resolved
@@ -43,11 +43,7 @@
 
 // UserConfig retrieves any custom user info for fetching the config.
 type UserConfig interface {
-<<<<<<< HEAD
-	GetUserID() int
-=======
 	GetUserID() int64
->>>>>>> ec9f7f4f
 	GetToken() string
 }
 
@@ -123,12 +119,8 @@
 
 	id := cf.user.GetUserID()
 	if id != 0 {
-<<<<<<< HEAD
-		req.Header.Set(userIDHeader, strconv.Itoa(id))
-=======
 		strID := strconv.FormatInt(id, 10)
 		req.Header.Set(userIDHeader, strID)
->>>>>>> ec9f7f4f
 	}
 	tok := cf.user.GetToken()
 	if tok != "" {
