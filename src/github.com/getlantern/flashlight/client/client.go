package client

import (
	"fmt"
	"net"
	"net/http"
	"reflect"
	"strconv"
	"strings"
	"sync"
	"sync/atomic"
	"time"

	"github.com/armon/go-socks5"
	"github.com/getlantern/detour"
	"github.com/getlantern/eventual"
	"github.com/getlantern/golog"
	"github.com/getlantern/netx"

	"github.com/getlantern/flashlight/ops"
)

const (
	// LanternSpecialDomain is a special domain for use by lantern that gets
	// resolved to localhost by the proxy
	LanternSpecialDomain          = "ui.lantern.io"
	lanternSpecialDomainWithColon = "ui.lantern.io:"
)

var (
	log = golog.LoggerFor("flashlight.client")

	// UIAddr is the address at which UI is to be found
	UIAddr string

	addr      = eventual.NewValue()
	socksAddr = eventual.NewValue()
)

// Client is an HTTP proxy that accepts connections from local programs and
// proxies these via remote flashlight servers.
type Client struct {
	// ReadTimeout: (optional) timeout for read ops
	ReadTimeout time.Duration

	// WriteTimeout: (optional) timeout for write ops
	WriteTimeout time.Duration

	cfgHolder atomic.Value
	priorCfg  *ClientConfig
	cfgMutex  sync.RWMutex

	// Reverse proxy
	rp eventual.Value

	l net.Listener

	proxyAll       func() bool
	proTokenGetter func() string
}

// NewClient creates a new client that does things like starts the HTTP and
// SOCKS proxies. It take a function for determing whether or not to proxy
// all traffic, and another function to get Lantern Pro token when required.
func NewClient(proxyAll func() bool, proTokenGetter func() string) *Client {
	return &Client{
<<<<<<< HEAD
		bal:            eventual.NewValue(),
		rp:             eventual.NewValue(),
		proxyAll:       proxyAll,
		proTokenGetter: proTokenGetter,
=======
		rp:       eventual.NewValue(),
		proxyAll: proxyAll,
>>>>>>> e4e1d023
	}
}

// Addr returns the address at which the client is listening with HTTP, blocking
// until the given timeout for an address to become available.
func Addr(timeout time.Duration) (interface{}, bool) {
	return addr.Get(timeout)
}

// Addr returns the address at which the client is listening with HTTP, blocking
// until the given timeout for an address to become available.
func (client *Client) Addr(timeout time.Duration) (interface{}, bool) {
	return Addr(timeout)
}

// Socks5Addr returns the address at which the client is listening with SOCKS5,
// blocking until the given timeout for an address to become available.
func Socks5Addr(timeout time.Duration) (interface{}, bool) {
	return socksAddr.Get(timeout)
}

// Socks5Addr returns the address at which the client is listening with SOCKS5,
// blocking until the given timeout for an address to become available.
func (client *Client) Socks5Addr(timeout time.Duration) (interface{}, bool) {
	return Socks5Addr(timeout)
}

// ListenAndServeHTTP makes the client listen for HTTP connections at a the given
// address or, if a blank address is given, at a random port on localhost.
// onListeningFn is a callback that gets invoked as soon as the server is
// accepting TCP connections.
func (client *Client) ListenAndServeHTTP(requestedAddr string, onListeningFn func()) error {
	log.Debug("About to listen")
	if requestedAddr == "" {
		requestedAddr = "127.0.0.1:0"
	}

	var err error
	var l net.Listener
	if l, err = net.Listen("tcp", requestedAddr); err != nil {
		return fmt.Errorf("Unable to listen: %q", err)
	}

	client.l = l
	listenAddr := l.Addr().String()
	addr.Set(listenAddr)
	onListeningFn()

	httpServer := &http.Server{
		ReadTimeout:  client.ReadTimeout,
		WriteTimeout: client.WriteTimeout,
		Handler:      client,
		ErrorLog:     log.AsStdLogger(),
	}

	log.Debugf("About to start HTTP client proxy at %v", listenAddr)
	return httpServer.Serve(l)
}

// ListenAndServeSOCKS5 starts the SOCKS server listening at the specified
// address.
func (client *Client) ListenAndServeSOCKS5(requestedAddr string) error {
	var err error
	var l net.Listener
	if l, err = net.Listen("tcp", requestedAddr); err != nil {
		return fmt.Errorf("Unable to listen: %q", err)
	}
	listenAddr := l.Addr().String()
	socksAddr.Set(listenAddr)

	conf := &socks5.Config{
		Dial: func(network, addr string) (net.Conn, error) {
			port, err := client.portForAddress(addr)
			if err != nil {
				log.Errorf("Error determing port for address: %v", err)
				return nil, err
			}
			return client.dialCONNECT(addr, port)
		},
	}
	server, err := socks5.New(conf)
	if err != nil {
		return fmt.Errorf("Unable to create SOCKS5 server: %v", err)
	}

	log.Debugf("About to start SOCKS5 client proxy at %v", listenAddr)
	return server.Serve(l)
}

// Configure updates the client's configuration. Configure can be called
// before or after ListenAndServe, and can be called multiple times.
func (client *Client) Configure(cfg *ClientConfig, deviceID string) {
	client.cfgMutex.Lock()
	defer client.cfgMutex.Unlock()

	log.Debug("Configure() called")

	if client.priorCfg != nil {
		if reflect.DeepEqual(client.priorCfg, cfg) {
			log.Debugf("Client configuration unchanged")
			return
		}
		log.Debugf("Client configuration changed")
	} else {
		log.Debugf("Client configuration initialized")
	}

	log.Debugf("Requiring minimum QOS of %d", cfg.MinQOS)
	client.cfgHolder.Store(cfg)

	err := client.initBalancer(cfg, deviceID)
	if err != nil {
		log.Error(err)
	} else {
		client.rp.Set(client.newReverseProxy())
	}

	client.priorCfg = cfg
}

// Stop is called when the client is no longer needed. It closes the
// client listener and underlying dialer connection pool
func (client *Client) Stop() error {
	return client.l.Close()
}

func (client *Client) cfg() *ClientConfig {
	return client.cfgHolder.Load().(*ClientConfig)
}

func (client *Client) proxiedDialer(orig func(network, addr string) (net.Conn, error)) func(network, addr string) (net.Conn, error) {
	detourDialer := detour.Dialer(orig)

	return func(network, addr string) (net.Conn, error) {
		op := ops.Begin("proxied_dialer")
		defer op.End()

		var proxied func(network, addr string) (net.Conn, error)
		if client.proxyAll() {
			op.Set("detour", false)
			proxied = orig
		} else {
			op.Set("detour", true)
			proxied = detourDialer
		}

		if isLanternSpecialDomain(addr) {
			rewritten := rewriteLanternSpecialDomain(addr)
			log.Tracef("Rewriting %v to %v", addr, rewritten)
			return net.Dial(network, rewritten)
		}
		conn, err := proxied(network, addr)
		return conn, op.FailIf(err)
	}
}

func (client *Client) dialCONNECT(addr string, port int) (net.Conn, error) {
	// Establish outbound connection
	if client.shouldSendToProxy(addr, port) {
		log.Debugf("Proxying CONNECT request for %v", addr)
		d := client.proxiedDialer(func(network, addr string) (net.Conn, error) {
			// UGLY HACK ALERT! In this case, we know we need to send a CONNECT request
			// to the chained server. We need to send that request from chained/dialer.go
			// though because only it knows about the authentication token to use.
			// We signal it to send the CONNECT here using the network transport argument
			// that is effectively always "tcp" in the end, but we look for this
			// special "transport" in the dialer and send a CONNECT request in that
			// case.
			return bal.Dial("connect", addr)
		})
		return d("tcp", addr)
	}
	log.Tracef("Port not allowed, bypassing proxy and sending CONNECT request directly to %v", addr)
	return netx.DialTimeout("tcp", addr, 1*time.Minute)
}

func (client *Client) shouldSendToProxy(addr string, port int) bool {
	if isLanternSpecialDomain(addr) {
		return true
	}
	for _, proxiedPort := range client.cfg().ProxiedCONNECTPorts {
		if port == proxiedPort {
			return true
		}
	}
	return false
}

func (client *Client) portForAddress(addr string) (int, error) {
	_, portString, err := net.SplitHostPort(addr)
	if err != nil {
		return 0, fmt.Errorf("Unable to determine port for address %v: %v", addr, err)
	}
	port, err := strconv.Atoi(portString)
	if err != nil {
		return 0, fmt.Errorf("Unable to parse port %v for address %v: %v", addr, port, err)
	}
	return port, nil
}

func isLanternSpecialDomain(addr string) bool {
	return strings.HasPrefix(addr, lanternSpecialDomainWithColon)
}

func rewriteLanternSpecialDomain(addr string) string {
	if addr == lanternSpecialDomainWithColon+"80" {
		// This is a special replacement for the ui.lantern.io:80 case.
		return "127.0.0.1:16823"
	}
	// Let any other port pass as is.
	addr = strings.Replace(addr, lanternSpecialDomainWithColon, "127.0.0.1:", 1)
	return addr
}<|MERGE_RESOLUTION|>--- conflicted
+++ resolved
@@ -50,6 +50,9 @@
 	priorCfg  *ClientConfig
 	cfgMutex  sync.RWMutex
 
+	// Balanced CONNECT dialers.
+	bal eventual.Value
+
 	// Reverse proxy
 	rp eventual.Value
 
@@ -64,15 +67,10 @@
 // all traffic, and another function to get Lantern Pro token when required.
 func NewClient(proxyAll func() bool, proTokenGetter func() string) *Client {
 	return &Client{
-<<<<<<< HEAD
 		bal:            eventual.NewValue(),
 		rp:             eventual.NewValue(),
 		proxyAll:       proxyAll,
 		proTokenGetter: proTokenGetter,
-=======
-		rp:       eventual.NewValue(),
-		proxyAll: proxyAll,
->>>>>>> e4e1d023
 	}
 }
 
