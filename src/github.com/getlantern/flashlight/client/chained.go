package client

import (
	"fmt"
	"net"
	"net/http"
	"time"

	"github.com/getlantern/balancer"
	"github.com/getlantern/chained"
	"github.com/getlantern/idletiming"
)

// Close connections idle for a period to avoid dangling connections.
// 1 hour is long enough to avoid interrupt normal connections but short enough
// to eliminate "too many open files" error.
var idleTimeout = 1 * time.Hour

// ForceChainedProxyAddr - If specified, all proxying will go through this address
var ForceChainedProxyAddr string

// ForceAuthToken - If specified, auth token will be forced to this
var ForceAuthToken string

type ChainedServerInfo struct {
	// Addr: the host:port of the upstream proxy server
	Addr string

	// Cert: optional PEM encoded certificate for the server. If specified,
	// server will be dialed using TLS over tcp. Otherwise, server will be
	// dialed using plain tcp. For OBFS4 proxies, this is the Base64-encoded obfs4
	// certificate.
	Cert string

	// AuthToken: the authtoken to present to the upstream server.
	AuthToken string

	// Trusted: Determines if a host can be trusted with plain HTTP traffic.
	Trusted bool

	// PluggableTransport: If specified, a pluggable transport will be used
	PluggableTransport string

	// PluggableTransportSettings: Settings for pluggable transport
	PluggableTransportSettings map[string]string
}

// Dialer creates a *balancer.Dialer backed by a chained server.
func (s *ChainedServerInfo) Dialer(deviceID string) (*balancer.Dialer, error) {
	if s.PluggableTransport != "" {
		log.Debugf("Using pluggable transport %v for server at %v", s.PluggableTransport, s.Addr)
	}

<<<<<<< HEAD
	dialFactory := pluggableTransports[s.PluggableTransport]
	if dialFactory == nil {
		return nil, fmt.Errorf("No dial factory defined for transport: %v", s.PluggableTransport)
	}
	dial, err := dialFactory(s, deviceID)
	if err != nil {
		return nil, fmt.Errorf("Unable to construct dialFN: %v", err)
=======
	var dial func() (net.Conn, error)
	if s.Cert == "" && !forceProxy {
		log.Error("No Cert configured for chained server, will dial with plain tcp")
		dial = func() (net.Conn, error) {
			return netd.Dial("tcp", addr)
		}
	} else {
		log.Trace("Cert configured for chained server, will dial with tls over tcp")
		cert, err := keyman.LoadCertificateFromPEMBytes([]byte(s.Cert))
		if err != nil {
			return nil, fmt.Errorf("Unable to parse certificate: %s", err)
		}
		x509cert := cert.X509()
		sessionCache := tls.NewLRUClientSessionCache(1000)
		dial = func() (net.Conn, error) {
			conn, err := tlsdialer.DialWithDialer(netd, "tcp", addr, false, &tls.Config{
				ClientSessionCache: sessionCache,
				InsecureSkipVerify: true,
			})
			if err != nil {
				return nil, err
			}
			if !forceProxy && !conn.ConnectionState().PeerCertificates[0].Equal(x509cert) {
				if errr := conn.Close(); err != nil {
					log.Debugf("Error closing chained server connection: %s", errr)
				}
				return nil, fmt.Errorf("Server's certificate didn't match expected!")
			}
			return conn, err
		}
>>>>>>> 81c4670a
	}

	// Is this a trusted proxy that we could use for HTTP traffic?
	var trusted string
	if s.Trusted {
		trusted = "(trusted) "
	}
	label := fmt.Sprintf("%schained proxy at %s [%v]", trusted, s.Addr, s.PluggableTransport)

	ccfg := chained.Config{
		DialServer: dial,
		Label:      label,
	}

	authToken := s.AuthToken
	if ForceAuthToken != "" {
		authToken = ForceAuthToken
	}

	ccfg.OnRequest = func(req *http.Request) {
		if authToken != "" {
			req.Header.Set("X-LANTERN-AUTH-TOKEN", authToken)
		}
		req.Header.Set("X-LANTERN-DEVICE-ID", deviceID)
	}
	d := chained.NewDialer(ccfg)

	return &balancer.Dialer{
		Label:   label,
		Trusted: s.Trusted,
		DialFN: func(network, addr string) (net.Conn, error) {
			conn, err := d(network, addr)
			if err != nil {
				return nil, err
			}

			conn = idletiming.Conn(conn, idleTimeout, func() {
				log.Debugf("Proxy connection to %s via %s idle for %v, closing", addr, conn.RemoteAddr(), idleTimeout)
				if err := conn.Close(); err != nil {
					log.Debugf("Unable to close connection: %v", err)
				}
			})

			return conn, nil
		},
		AuthToken: authToken,
	}, nil
}<|MERGE_RESOLUTION|>--- conflicted
+++ resolved
@@ -51,7 +51,6 @@
 		log.Debugf("Using pluggable transport %v for server at %v", s.PluggableTransport, s.Addr)
 	}
 
-<<<<<<< HEAD
 	dialFactory := pluggableTransports[s.PluggableTransport]
 	if dialFactory == nil {
 		return nil, fmt.Errorf("No dial factory defined for transport: %v", s.PluggableTransport)
@@ -59,38 +58,6 @@
 	dial, err := dialFactory(s, deviceID)
 	if err != nil {
 		return nil, fmt.Errorf("Unable to construct dialFN: %v", err)
-=======
-	var dial func() (net.Conn, error)
-	if s.Cert == "" && !forceProxy {
-		log.Error("No Cert configured for chained server, will dial with plain tcp")
-		dial = func() (net.Conn, error) {
-			return netd.Dial("tcp", addr)
-		}
-	} else {
-		log.Trace("Cert configured for chained server, will dial with tls over tcp")
-		cert, err := keyman.LoadCertificateFromPEMBytes([]byte(s.Cert))
-		if err != nil {
-			return nil, fmt.Errorf("Unable to parse certificate: %s", err)
-		}
-		x509cert := cert.X509()
-		sessionCache := tls.NewLRUClientSessionCache(1000)
-		dial = func() (net.Conn, error) {
-			conn, err := tlsdialer.DialWithDialer(netd, "tcp", addr, false, &tls.Config{
-				ClientSessionCache: sessionCache,
-				InsecureSkipVerify: true,
-			})
-			if err != nil {
-				return nil, err
-			}
-			if !forceProxy && !conn.ConnectionState().PeerCertificates[0].Equal(x509cert) {
-				if errr := conn.Close(); err != nil {
-					log.Debugf("Error closing chained server connection: %s", errr)
-				}
-				return nil, fmt.Errorf("Server's certificate didn't match expected!")
-			}
-			return conn, err
-		}
->>>>>>> 81c4670a
 	}
 
 	// Is this a trusted proxy that we could use for HTTP traffic?
