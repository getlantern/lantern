--- conflicted
+++ resolved
@@ -13,19 +13,11 @@
 	"github.com/getlantern/golog"
 )
 
-const (
-	defaultUpdateServerURL = "https://update.getlantern.org"
-)
-
 var (
-	updateServerURL string
+	updateServerURL = config.DefaultUpdateServerURL
 	PublicKey       []byte
 	Version         string
 )
-
-func init() {
-	updateServerURL = defaultUpdateServerURL
-}
 
 var (
 	log = golog.LoggerFor("flashlight.autoupdate")
@@ -41,19 +33,10 @@
 
 func Configure(cfg *config.Config) {
 	cfgMutex.Lock()
-<<<<<<< HEAD
-=======
 
 	if cfg.UpdateServerURL != "" {
 		updateServerURL = cfg.UpdateServerURL
 	}
-
-	if cfg.Addr == lastAddr {
-		cfgMutex.Unlock()
-		log.Debug("Autoupdate configuration unchanged")
-		return
-	}
->>>>>>> 9e5c5ef5
 
 	go func() {
 		enableAutoupdate(cfg)
