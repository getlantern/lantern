--- conflicted
+++ resolved
@@ -5,11 +5,7 @@
 	"testing"
 	"time"
 
-<<<<<<< HEAD
-	"github.com/getlantern/testify/assert"
-=======
 	"github.com/stretchr/testify/assert"
->>>>>>> 92279c76
 )
 
 func TestRotationNormalOutput(t *testing.T) {
