package fronted

import (
	"crypto/tls"
	"crypto/x509"
	"errors"
	"fmt"
	"math/rand"
	"net"
	"net/http"
	"net/url"
	"strings"
	"sync"
	"time"

	"github.com/getlantern/eventual"
<<<<<<< HEAD
=======
	"github.com/getlantern/golog"
>>>>>>> 9e5c5ef5
	"github.com/getlantern/idletiming"
	"github.com/getlantern/tlsdialer"
)

const (
	VetParallelism = 16
)

var (
<<<<<<< HEAD
	poolCh       = make(chan *x509.CertPool, 1)
	_candidateCh = eventual.NewValue()
	masqCh       = make(chan *Masquerade, 1)
=======
	log       = golog.LoggerFor("fronted")
	_instance = eventual.NewValue()
>>>>>>> 9e5c5ef5
)

type direct struct {
	tlsConfigsMutex sync.Mutex
	tlsConfigs      map[string]*tls.Config
	certPool        *x509.CertPool
	candidates      chan *Masquerade
	masquerades     chan *Masquerade
}

func Configure(pool *x509.CertPool, masquerades map[string][]*Masquerade) {
	log.Debug("Configuring fronted")
	if masquerades == nil || len(masquerades) == 0 {
		log.Errorf("No masquerades!!")
		return
	}

	// Make a copy of the masquerades to avoid data races.
	size := 0
	for _, v := range masquerades {
		size += len(v)
	}
<<<<<<< HEAD

	// Make an unblocked channel the same size as our group
	// of masquerades and push all of them into it.
	candidateCh := make(chan *Masquerade, size)
	_candidateCh.Set(candidateCh)

	go func() {
		log.Debugf("Adding %v candidates...", size)
		for _, arr := range masq {
			for _, m := range arr {
				candidateCh <- m
			}
		}
		poolCh <- pool
	}()
}

func shuffle(slc []*Masquerade) {
	n := len(slc)
	for i := 0; i < n; i++ {
		// choose index uniformly in [i, n-1]
		r := i + rand.Intn(n-i)
		slc[r], slc[i] = slc[i], slc[r]
=======
	if size == 0 {
		log.Errorf("No masquerades!!")
		return
>>>>>>> 9e5c5ef5
	}

	instance := &direct{
		tlsConfigs:  make(map[string]*tls.Config),
		certPool:    pool,
		candidates:  make(chan *Masquerade, size),
		masquerades: make(chan *Masquerade, size),
	}
	_instance.Set(instance)
	instance.vet(masquerades)
}

func (d *direct) vet(initial map[string][]*Masquerade) {
	log.Debug("Beginning vetting of candidates")
	// Load candidates
	for key, arr := range initial {
		size := len(arr)
		log.Tracef("Adding %d candidates for %v", size, key)
		for i := 0; i < size; i++ {
			// choose index uniformly in [i, n-1]
			r := i + rand.Intn(size-i)
			log.Trace("Adding candidate")
			d.candidates <- arr[r]
		}
	}

	// Vet in parallel
	for i := 0; i < VetParallelism; i++ {
		go d.vetSome()
	}
}

func (d *direct) vetSome() {
	// We're just testing the ability to connect here, destination site doesn't
	// really matter
	for {
		log.Trace("Vetting some")
		conn, masqueradesRemain, err := d.dialWith(d.candidates, d.masquerades, "tcp", "www.google.com")
		if err == nil {
			conn.Close()
			waitTime := time.Duration(rand.Intn(60)) * time.Second
			log.Tracef("Waiting %v before verifying another masquerade", waitTime)
			time.Sleep(waitTime)
		}
		if !masqueradesRemain {
			return
		}
	}
}

func NewDirectHttpClient(timeout time.Duration) *http.Client {
	instance, ok := _instance.Get(timeout)
	if !ok {
		panic(fmt.Errorf("No DirectHttpClient available within %v", timeout))
	}
	return instance.(*direct).NewDirectHttpClient()
}

// NewDirectHttpClient creates a new http.Client that does direct domain fronting.
func (d *direct) NewDirectHttpClient() *http.Client {
	trans := &directTransport{}
	trans.Dial = d.Dial
	trans.TLSHandshakeTimeout = 40 * time.Second
	trans.DisableKeepAlives = true
	return &http.Client{
		Transport: trans,
	}
}

// Do continually retries a given request until it succeeds because some fronting providers
// will return a 403 for some domains.
func (d *direct) Do(req *http.Request) (*http.Response, error) {
	for i := 0; i < 6; i++ {
		client := d.NewDirectHttpClient()
		if resp, err := client.Do(req); err != nil {
			log.Errorf("Could not complete request %v", err)
		} else if resp.StatusCode > 199 && resp.StatusCode < 400 {
			return resp, err
		} else {
			_ = resp.Body.Close()
		}
	}
	return nil, errors.New("Could not complete request even with retries")
}

// Dial dials the given address using a masquerade. If the available masquerade
// fails, it retries with others until it either succeeds or exhausts the
// available masquerades.
func (d *direct) Dial(network, addr string) (net.Conn, error) {
<<<<<<< HEAD
	candidateCh := getCandidateCh()
	gotFirst := false
	for {
		select {
		case m := <-candidateCh:
			gotFirst = true
			log.Debugf("Dialing to %v", m)

			// We do the full TLS connection here because in practice the domains at a given IP
			// address can change frequently on CDNs, so the certificate may not match what
			// we expect.
			conn, err := d.dialServerWith(m)
			if err != nil {
				log.Debugf("Could not dial to %v, %v", m.IpAddress, err)
				// Don't re-add this candidate if it's any certificate error, as that
				// will just keep failing and will waste connections. We can't access the underlying
				// error at this point so just look for "certificate".
				if strings.Contains(err.Error(), "certificate") {
					log.Debugf("Continuing on certificate error")
				} else {
					candidateCh <- m
				}
=======
	conn, _, err := d.dialWith(d.masquerades, d.masquerades, network, addr)
	return conn, err
}

func (d *direct) dialWith(in chan *Masquerade, out chan *Masquerade, network, addr string) (net.Conn, bool, error) {
	retryLater := make([]*Masquerade, 0)
	defer func() {
		for _, m := range retryLater {
			in <- m
		}
	}()

	for m := range in {
		log.Debugf("Dialing to %v", m)

		// We do the full TLS connection here because in practice the domains at a given IP
		// address can change frequently on CDNs, so the certificate may not match what
		// we expect.
		if conn, err := d.dialServerWith(m); err != nil {
			log.Debugf("Could not dial to %v, %v", m.IpAddress, err)
			// Don't re-add this candidate if it's any certificate error, as that
			// will just keep failing and will waste connections. We can't access the underlying
			// error at this point so just look for "certificate" and "handshake".
			if strings.Contains(err.Error(), "certificate") || strings.Contains(err.Error(), "handshake") {
				log.Debugf("Not re-adding candidate that failed on error '%v'", err.Error())
			} else {
				log.Debugf("Unexpected error dialing, keeping masquerade: %v", err)
				retryLater = append(retryLater, m)
			}
		} else {
			log.Debugf("Got successful connection to: %v", m)
			if err := d.headCheck(m); err != nil {
				log.Debugf("Could not perform successful head request: %v", err)
>>>>>>> 9e5c5ef5
			} else {
				// Requeue the working connection
				out <- m
				idleTimeout := 70 * time.Second

				log.Debug("Wrapping connecting in idletiming connection")
				conn = idletiming.Conn(conn, idleTimeout, func() {
					log.Debugf("Connection to %s via %s idle for %v, closing", addr, conn.RemoteAddr(), idleTimeout)
					if err := conn.Close(); err != nil {
						log.Debugf("Unable to close connection: %v", err)
					}
				})
				log.Debug("Returning connection")
				return conn, true, nil
			}
		}
	}

	return nil, false, errors.New("Could not dial any masquerade?")
}

func getCandidateCh() chan *Masquerade {
	result, ok := _candidateCh.Get(5 * time.Minute)
	if !ok {
		panic("Unable to get candidateCh within 5 minutes")
	}
	return result.(chan *Masquerade)
}

func (d *direct) dialServerWith(masquerade *Masquerade) (net.Conn, error) {
	tlsConfig := d.tlsConfig(masquerade)
	dialTimeout := 10 * time.Second
	sendServerNameExtension := false

	cwt, err := tlsdialer.DialForTimings(
		&net.Dialer{
			Timeout: dialTimeout,
		},
		"tcp",
		masquerade.IpAddress+":443",
		sendServerNameExtension, // SNI or no
		tlsConfig)

	if err != nil && masquerade != nil {
		err = fmt.Errorf("Unable to dial masquerade %s: %s", masquerade.Domain, err)
	}
	return cwt.Conn, err
}

// tlsConfig builds a tls.Config for dialing the upstream host. Constructed
// tls.Configs are cached on a per-masquerade basis to enable client session
// caching and reduce the amount of PEM certificate parsing.
func (d *direct) tlsConfig(m *Masquerade) *tls.Config {
	d.tlsConfigsMutex.Lock()
	defer d.tlsConfigsMutex.Unlock()

	tlsConfig := d.tlsConfigs[m.Domain]
	if tlsConfig == nil {
		tlsConfig = &tls.Config{
			ClientSessionCache: tls.NewLRUClientSessionCache(1000),
			InsecureSkipVerify: false,
			ServerName:         m.Domain,
			RootCAs:            d.certPool,
		}
		d.tlsConfigs[m.Domain] = tlsConfig
	}

	return tlsConfig
}

// headCheck checks to make sure we can actually make a DDF head request through a
// given masquerade. We don't reuse the underlying connection here because that confuses
// the http.Client's internal transport.
func (d *direct) headCheck(m *Masquerade) error {
	trans := &http.Transport{
		Dial: func(network, address string) (net.Conn, error) {
			return d.dialServerWith(m)
		},
		TLSHandshakeTimeout: 40 * time.Second,
		DisableKeepAlives:   true,
	}

	client := &http.Client{
		Transport: trans,
	}
	url := "http://d2wi0vwulmtn99.cloudfront.net/cloud.yaml.gz"
	if resp, err := client.Head(url); err != nil {
		return err
	} else {
		defer resp.Body.Close()
		if 200 != resp.StatusCode {
			return fmt.Errorf("Unexpected response status: %v, %v", resp.StatusCode, resp.Status)
		}
	}
	log.Debugf("Successfully passed HEAD request through: %v", m)
	return nil
}

// directTransport is a wrapper struct enabling us to modify the protocol of outgoing
// requests to make them all HTTP instead of potentially HTTPS, which breaks our particular
// implemenation of direct domain fronting.
type directTransport struct {
	http.Transport
}

func (ddf *directTransport) RoundTrip(req *http.Request) (resp *http.Response, err error) {
	// The connection is already encrypted by domain fronting.  We need to rewrite URLs starting
	// with "https://" to "http://", lest we get an error for doubling up on TLS.

	// The RoundTrip interface requires that we not modify the memory in the request, so we just
	// create a copy.
	norm := new(http.Request)
	*norm = *req // includes shallow copies of maps, but okay
	norm.URL = new(url.URL)
	*norm.URL = *req.URL
	norm.URL.Scheme = "http"
	return ddf.Transport.RoundTrip(norm)
}<|MERGE_RESOLUTION|>--- conflicted
+++ resolved
@@ -14,10 +14,7 @@
 	"time"
 
 	"github.com/getlantern/eventual"
-<<<<<<< HEAD
-=======
 	"github.com/getlantern/golog"
->>>>>>> 9e5c5ef5
 	"github.com/getlantern/idletiming"
 	"github.com/getlantern/tlsdialer"
 )
@@ -27,14 +24,8 @@
 )
 
 var (
-<<<<<<< HEAD
-	poolCh       = make(chan *x509.CertPool, 1)
-	_candidateCh = eventual.NewValue()
-	masqCh       = make(chan *Masquerade, 1)
-=======
 	log       = golog.LoggerFor("fronted")
 	_instance = eventual.NewValue()
->>>>>>> 9e5c5ef5
 )
 
 type direct struct {
@@ -57,35 +48,10 @@
 	for _, v := range masquerades {
 		size += len(v)
 	}
-<<<<<<< HEAD
-
-	// Make an unblocked channel the same size as our group
-	// of masquerades and push all of them into it.
-	candidateCh := make(chan *Masquerade, size)
-	_candidateCh.Set(candidateCh)
-
-	go func() {
-		log.Debugf("Adding %v candidates...", size)
-		for _, arr := range masq {
-			for _, m := range arr {
-				candidateCh <- m
-			}
-		}
-		poolCh <- pool
-	}()
-}
-
-func shuffle(slc []*Masquerade) {
-	n := len(slc)
-	for i := 0; i < n; i++ {
-		// choose index uniformly in [i, n-1]
-		r := i + rand.Intn(n-i)
-		slc[r], slc[i] = slc[i], slc[r]
-=======
+
 	if size == 0 {
 		log.Errorf("No masquerades!!")
 		return
->>>>>>> 9e5c5ef5
 	}
 
 	instance := &direct{
@@ -175,30 +141,6 @@
 // fails, it retries with others until it either succeeds or exhausts the
 // available masquerades.
 func (d *direct) Dial(network, addr string) (net.Conn, error) {
-<<<<<<< HEAD
-	candidateCh := getCandidateCh()
-	gotFirst := false
-	for {
-		select {
-		case m := <-candidateCh:
-			gotFirst = true
-			log.Debugf("Dialing to %v", m)
-
-			// We do the full TLS connection here because in practice the domains at a given IP
-			// address can change frequently on CDNs, so the certificate may not match what
-			// we expect.
-			conn, err := d.dialServerWith(m)
-			if err != nil {
-				log.Debugf("Could not dial to %v, %v", m.IpAddress, err)
-				// Don't re-add this candidate if it's any certificate error, as that
-				// will just keep failing and will waste connections. We can't access the underlying
-				// error at this point so just look for "certificate".
-				if strings.Contains(err.Error(), "certificate") {
-					log.Debugf("Continuing on certificate error")
-				} else {
-					candidateCh <- m
-				}
-=======
 	conn, _, err := d.dialWith(d.masquerades, d.masquerades, network, addr)
 	return conn, err
 }
@@ -232,7 +174,6 @@
 			log.Debugf("Got successful connection to: %v", m)
 			if err := d.headCheck(m); err != nil {
 				log.Debugf("Could not perform successful head request: %v", err)
->>>>>>> 9e5c5ef5
 			} else {
 				// Requeue the working connection
 				out <- m
@@ -254,14 +195,6 @@
 	return nil, false, errors.New("Could not dial any masquerade?")
 }
 
-func getCandidateCh() chan *Masquerade {
-	result, ok := _candidateCh.Get(5 * time.Minute)
-	if !ok {
-		panic("Unable to get candidateCh within 5 minutes")
-	}
-	return result.(chan *Masquerade)
-}
-
 func (d *direct) dialServerWith(masquerade *Masquerade) (net.Conn, error) {
 	tlsConfig := d.tlsConfig(masquerade)
 	dialTimeout := 10 * time.Second
