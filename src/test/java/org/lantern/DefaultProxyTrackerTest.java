--- conflicted
+++ resolved
@@ -61,12 +61,7 @@
         LanternUtils.waitForServer(miniproxy2.port, 4000);
 
 
-<<<<<<< HEAD
         tracker.addProxy(new URI("proxy1@example.com"), new InetSocketAddress(InetAddress.getByName("127.0.0.1"), 55021));
-=======
-        tracker.addProxy(new URI("proxy1@example.com"), 
-            NetworkUtils.getLocalHost().getHostAddress()+":55021");
->>>>>>> d1350980
         proxy = waitForProxy(tracker);
         
         assertEquals(55021, getProxyPort(proxy));
@@ -102,15 +97,9 @@
         tracker.firstConnectedProxy();
         Thread.sleep(10);
 
-<<<<<<< HEAD
-        // Proxies are round-robined based on the number of connected sockets
-        tracker.addProxy(new URI("proxy2@example.com"), new InetSocketAddress("127.0.0.1", 55022));
-=======
         // with multiple proxies, we get a different proxy for each getProxy()
         // call
-        tracker.addProxy(new URI("proxy2@example.com"), 
-            NetworkUtils.getLocalHost().getHostAddress()+":55022");
->>>>>>> d1350980
+        tracker.addProxy(new URI("proxy2@example.com"), new InetSocketAddress("127.0.0.1", 55022));
         Thread.sleep(100);
         ProxyHolder proxy1 = waitForProxy(tracker);
         System.err.println(proxy1);
