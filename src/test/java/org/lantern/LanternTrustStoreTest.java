package org.lantern;

import static org.junit.Assert.fail;

import java.io.File;
import java.net.URI;

import org.apache.commons.io.IOUtils;
import org.apache.commons.lang.math.RandomUtils;
import org.apache.http.HttpEntity;
import org.apache.http.HttpResponse;
import org.apache.http.client.HttpClient;
import org.apache.http.client.methods.HttpGet;
import org.apache.http.conn.scheme.Scheme;
import org.apache.http.conn.ssl.SSLSocketFactory;
import org.apache.http.impl.client.DefaultHttpClient;
import org.apache.http.params.CoreConnectionPNames;
import org.apache.http.util.EntityUtils;
import org.junit.Test;
import org.junit.experimental.categories.Category;
import org.lantern.TestCategories.TrustStoreTests;
import org.lantern.util.LanternHostNameVerifier;
import org.littleshoot.proxy.KeyStoreManager;
import org.littleshoot.util.ThreadUtils;
import org.slf4j.Logger;
import org.slf4j.LoggerFactory;

@Category(TrustStoreTests.class)
public class LanternTrustStoreTest {

    private final Logger log = LoggerFactory.getLogger(getClass());

    @Test
    public void testSites() {//throws Exception {
        //System.setProperty("javax.net.debug", "ssl");
        log.debug("CONFIGURED TRUSTSTORE: "+System.getProperty("javax.net.ssl.trustStore"));
        //System.setProperty("javax.net.debug", "ssl");
        //final KeyStoreManager ksm = new LanternKeyStoreManager();
        //final LanternTrustStore trustStore = new LanternTrustStore(null, ksm);
        //final LanternSocketsUtil socketsUtil =
            //new LanternSocketsUtil(null, trustStore);
        //final LanternTrustStore trustStore = TestUtils.getTrustStore();
        //final LanternSocketsUtil socketsUtil = TestUtils.getSocketsUtil();
        //final SSLSocketFactory socketFactory =
            //new SSLSocketFactory(socketsUtil.newTlsSocketFactory(),
              //  new LanternHostNameVerifier());
        
        final File temp = new File(String.valueOf(RandomUtils.nextInt()));
        temp.deleteOnExit();
        final KeyStoreManager ksm = new LanternKeyStoreManager(temp);
        final LanternTrustStore trustStore = new LanternTrustStore(ksm);
        final LanternSocketsUtil socketsUtil = 
            new LanternSocketsUtil(null, trustStore);
        
        System.setProperty("javax.net.ssl.trustStore",
                trustStore.TRUSTSTORE_FILE.getAbsolutePath());

        trustStore.listEntries();
        final SSLSocketFactory socketFactory =
            new SSLSocketFactory(socketsUtil.newTlsSocketFactoryJavaCipherSuites(),
                new LanternHostNameVerifier());
        log.debug("CONFIGURED TRUSTSTORE: "+System.getProperty("javax.net.ssl.trustStore"));
        //final SSLSocketFactory socketFactory = LanternSocketsUtil.
        final Scheme sch = new Scheme("https", 443, socketFactory);

        final HttpClient client = new DefaultHttpClient();
        client.getConnectionManager().getSchemeRegistry().register(sch);
        client.getParams().setParameter(CoreConnectionPNames.CONNECTION_TIMEOUT, 20000);
        client.getParams().setParameter(CoreConnectionPNames.SO_TIMEOUT, 30000);

        final String[] success = {"talk.google.com",
            "lanternctrl.appspot.com", "docs.google.com",  "www.googleapis.com", //"www.exceptional.io",
<<<<<<< HEAD
            "query.yahooapis.com"};
=======
            LanternClientConstants.FALLBACK_SERVER_HOST+":"+
                    LanternClientConstants.FALLBACK_SERVER_PORT};
>>>>>>> 408fe9dc

        for (final String uri : success) {
            try {
                log.debug("Trying site: {}", uri);
                final String body = trySite(client, uri);
                log.debug("SUCCESS BODY FOR '{}': {}", uri, body.substring(0,Math.min(50, body.length())));
            } catch (Exception e) {
                log.error("Stack:\n"+ThreadUtils.dumpStack(e));
                fail("Unexpected exception on "+uri+"!\n"+ThreadUtils.dumpStack(e)+
                    "\n\nFAILED ON: "+uri);
            }
        }
        
        // URIs that should fail (signing certs we don't trust). Note this would
        // succeed (with the test failing as a result) with the normal root CAs,
        // which trust more signing certs than ours, such as verisign. We
        // just try to minimize the attack surface as much aLs possible.
        final String[] failure = {"chase.com"};
        for (final String uri : failure) {
            try {
                final String body = trySite(client, uri);
                log.debug("FAILURE BODY: "+body.substring(0,50));
                fail("Should not have succeeded on: "+uri);
            } catch (Exception e) {
                log.debug("Got expected exception "+e.getMessage());
            }
        }

        // Now we want to *modify the trust store at runtime* and make sure
        // those changes take effect.
        // THIS IS EXTREMELY IMPORTANT AS LANTERN RELIES ON THIS FOR ALL
        // P2P CONNECTIONS!!
        trustStore.deleteCert("equifaxsecureca");

        final String[] noLongerSuccess = {"talk.google.com"};

        for (final String uri : noLongerSuccess) {
            try {
                final String body = trySite(client, uri);
                log.debug("SUCCESS BODY: "+body.substring(0, 50));
                fail("Should not have succeeded on: "+uri);
            } catch (Exception e) {
                // Expected since we should no longer trust talk.google.com
            }
        }
        // We need to add this back as otherwise it can affect other tests!
        trustStore.addCert("equifaxsecureca", new File("certs/equifaxsecureca.cer"));
        temp.delete();
    }

    private String trySite(final HttpClient client, final String uri)
        throws Exception {
        final HttpGet get = new HttpGet();
        final String fullUri = "https://"+uri;
        log.info("Hitting URI: {}", fullUri);
        get.setURI(new URI(fullUri));

        final HttpResponse response = client.execute(get);
        final int code = response.getStatusLine().getStatusCode();
        final HttpEntity entity = response.getEntity();
        final String body =
            IOUtils.toString(entity.getContent()).toLowerCase();
        EntityUtils.consume(entity);

        if (code < 200 || code > 299) {
            // We use this method both for calls that should succeed and
            // calls that should fail, so this is expected.
            log.debug("Non-200 response code: "+code+" for "+uri+
                " with body:\n"+body);
        }
        get.reset();
        return body;
    }
}<|MERGE_RESOLUTION|>--- conflicted
+++ resolved
@@ -44,14 +44,14 @@
         //final SSLSocketFactory socketFactory =
             //new SSLSocketFactory(socketsUtil.newTlsSocketFactory(),
               //  new LanternHostNameVerifier());
-        
+
         final File temp = new File(String.valueOf(RandomUtils.nextInt()));
         temp.deleteOnExit();
         final KeyStoreManager ksm = new LanternKeyStoreManager(temp);
         final LanternTrustStore trustStore = new LanternTrustStore(ksm);
-        final LanternSocketsUtil socketsUtil = 
+        final LanternSocketsUtil socketsUtil =
             new LanternSocketsUtil(null, trustStore);
-        
+
         System.setProperty("javax.net.ssl.trustStore",
                 trustStore.TRUSTSTORE_FILE.getAbsolutePath());
 
@@ -69,13 +69,8 @@
         client.getParams().setParameter(CoreConnectionPNames.SO_TIMEOUT, 30000);
 
         final String[] success = {"talk.google.com",
-            "lanternctrl.appspot.com", "docs.google.com",  "www.googleapis.com", //"www.exceptional.io",
-<<<<<<< HEAD
-            "query.yahooapis.com"};
-=======
-            LanternClientConstants.FALLBACK_SERVER_HOST+":"+
-                    LanternClientConstants.FALLBACK_SERVER_PORT};
->>>>>>> 408fe9dc
+            "lanternctrl.appspot.com", "docs.google.com",  "www.googleapis.com"}; //"www.exceptional.io",
+
 
         for (final String uri : success) {
             try {
@@ -88,7 +83,7 @@
                     "\n\nFAILED ON: "+uri);
             }
         }
-        
+
         // URIs that should fail (signing certs we don't trust). Note this would
         // succeed (with the test failing as a result) with the normal root CAs,
         // which trust more signing certs than ours, such as verisign. We
