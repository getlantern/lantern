--- conflicted
+++ resolved
@@ -397,13 +397,11 @@
     }
     
     private void startNetworkServices() {
-<<<<<<< HEAD
         // Try to initialize network services once
         try {
             publicIpAndTokenTracker.reset();
             s3ConfigManager.init();
             proxyTracker.init();
-            getModeProxy.init();
             // Needs a fallback.
             publicIpInfoHandler.init();
             // Post PublicIpEvent so that downstream services like xmpp,
@@ -412,33 +410,6 @@
             // Once network services are successfully initialized, start
             // background
             // tasks.
-=======
-        boolean success = false;
-        while (model.getConnectivity().isInternet()) {
-            // Keep trying to initialize network services until they all
-            // succeed.
-            try {
-                if (true) throw new RuntimeException("Uggah");
-                publicIpAndTokenTracker.reset();
-                s3ConfigManager.init();
-                proxyTracker.init();
-                // Needs a fallback.
-                publicIpInfoHandler.init();
-                // Post PublicIpEvent so that downstream services like xmpp,
-                // FriendsHandler, StatsManager and Loggly can start.
-                Events.eventBus().post(new PublicIpEvent());
-                success = true;
-                break;
-            } catch (final ConnectException e) {
-                LOG.debug("Something couldn't connect: {}", e.getMessage(), e);
-            } catch (Throwable t) {
-                LOG.error("Unexpected error trying to start network services: {}", t.getMessage(), t);
-            }
-        }
-        // Once network services are successfully initialized, start background
-        // tasks.
-        if (success) {
->>>>>>> 7d55c5d2
             s3ConfigManager.start();
             proxyTracker.start();
         } catch (final ConnectException e) {
