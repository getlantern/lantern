package org.lantern;

import java.io.File;
import java.io.IOException;
import java.lang.Thread.UncaughtExceptionHandler;
import java.net.InetSocketAddress;
import java.security.Security;
import java.util.Collection;
import java.util.HashSet;
import java.util.Properties;
import java.util.Timer;

import javax.security.auth.login.CredentialException;

import org.apache.commons.cli.CommandLine;
import org.apache.commons.io.FileUtils;
import org.apache.commons.lang3.StringUtils;
import org.apache.commons.lang3.SystemUtils;
import org.apache.log4j.AsyncAppender;
import org.apache.log4j.BasicConfigurator;
import org.apache.log4j.Level;
import org.apache.log4j.PropertyConfigurator;
import org.bouncycastle.jce.provider.BouncyCastleProvider;
import org.lantern.event.Events;
import org.lantern.event.MessageEvent;
import org.lantern.http.GeoIp;
import org.lantern.http.JettyLauncher;
import org.lantern.loggly.LogglyAppender;
import org.lantern.monitoring.StatsManager;
import org.lantern.privacy.LocalCipherProvider;
import org.lantern.proxy.DefaultProxyTracker;
import org.lantern.proxy.GetModeProxy;
import org.lantern.proxy.GiveModeProxy;
import org.lantern.proxy.ProxyTracker;
import org.lantern.state.FriendsHandler;
import org.lantern.state.InternalState;
import org.lantern.state.Modal;
import org.lantern.state.Mode;
import org.lantern.state.Model;
import org.lantern.state.ModelIo;
import org.lantern.state.ModelUtils;
import org.lantern.state.Settings;
import org.lantern.state.SyncService;
import org.lantern.util.HttpClientFactory;
import org.lantern.util.Stopwatch;
import org.lantern.util.StopwatchManager;
import org.lastbamboo.common.offer.answer.IceConfig;
import org.lastbamboo.common.portmapping.NatPmpService;
import org.lastbamboo.common.portmapping.UpnpService;
import org.lastbamboo.common.stun.client.StunServerRepository;
import org.littleshoot.util.CommonUtils;
import org.slf4j.Logger;
import org.slf4j.LoggerFactory;

import com.barchart.udt.ResourceUDT;
import com.google.common.eventbus.Subscribe;
import com.google.inject.Guice;
import com.google.inject.Injector;

/**
 * Launches a new Lantern HTTP proxy.
 */
public class Launcher {
    static {
        // this sets the system property necessary for barchart udt to extract
        // to the correct place
        System.setProperty(ResourceUDT.PROPERTY_LIBRARY_EXTRACT_LOCATION, 
                CommonUtils.getLittleShootDir().getAbsolutePath());
        
        //System.setProperty("javax.net.debug", "ssl");
        
        // Set the following for debugging XMPP connections.
        //Connection.DEBUG_ENABLED = true;
    }

    public static final long START_TIME = System.currentTimeMillis();
    
    private static Logger LOG;
    private static Launcher s_instance;
    
    private boolean lanternStarted = false;
    private GetModeProxy getModeProxy;
    private GiveModeProxy giveModeProxy;
    private JettyLauncher jettyLauncher;
    private XmppHandler xmpp;
    private BrowserService browserService;
    private StatsManager statsManager;
    private FriendsHandler friendsHandler;
    
    /**
     * Set a dummy message service while we're not fully wired up.
     */
    private MessageService messageService = new MessageService() {

        @Override
        public void showMessage(String title, String message) {
            System.err.println("Title: "+title+"\nMessage: "+message);
        }

        @Override
        @Subscribe
        public void onMessageEvent(final MessageEvent me) {
            showMessage(me.getTitle(), me.getMsg());
        }

        @Override
        public boolean askQuestion(String title, String message) {
            return false;
        }
    };

    private Injector injector;
    private SystemTray systemTray;
    Model model;
    private ModelUtils modelUtils;
    private Settings set;

    private InternalState internalState;

    private SyncService syncService;
    private HttpClientFactory httpClientFactory;
    private final LanternModule lanternModule;

    private ProxyTracker proxyTracker;

    private LanternKeyStoreManager keyStoreManager;

    private S3ConfigFetcher s3ConfigManager;

    /**
     * Separate constructor that allows tests to do things like use mocks for
     * certain classes but still test Lantern end-to-end from startup.
     *
     * @param lm The {@link LanternModule} to use.
     * @param args Command line arguments.
     */
    public Launcher(final LanternModule lm) {
        this.lanternModule = lm;
        Thread.currentThread().setName("Lantern-Main-Thread");
        Thread.setDefaultUncaughtExceptionHandler(new UncaughtExceptionHandler() {
            @Override
            public void uncaughtException(final Thread t, final Throwable e) {
                handleError(e, false);
            }
        });
        s_instance = this;
    }
    
    public static Launcher getInstance() {
        return s_instance;
    }

    /**
     * Starts the proxy from the command line.
     *
     * @param args Any command line arguments.
     */
    public static void main(final String... args) {
        main(true, args);
    }

    /**
     * Starts the proxy from the command line.
     *
     * @param args Any command line arguments.
     */
    public static void main(final boolean configureLogger, final String... args) {
        final Stopwatch earlyWatch = 
            StopwatchManager.getStopwatch("pre-instance-creation", 
                STOPWATCH_LOG, STOPWATCH_GROUP);
        earlyWatch.start();
        final LanternModule lm = new LanternModule(args);
        final Launcher launcher = new Launcher(lm);
        if (configureLogger) {
            launcher.configureDefaultLogger();
        }
        earlyWatch.stop();
        launcher.launch();
    }

    void launch() {
        LOG = LoggerFactory.getLogger(Launcher.class);
        LOG.info("Starting Lantern...");

        // Fail fast on message keys.
        MessageKey.values();
        
        final Stopwatch injectorWatch = 
            StopwatchManager.getStopwatch("Guice-Injector", 
                STOPWATCH_LOG, STOPWATCH_GROUP);
        injectorWatch.start();
        injector = Guice.createInjector(this.lanternModule);
        injectorWatch.stop();
        LOG.debug("Creating display...");

        final Stopwatch preInstanceWatch = 
            StopwatchManager.getStopwatch("Pre-Instance-Creation", 
                STOPWATCH_LOG, STOPWATCH_GROUP);
        preInstanceWatch.start();
        
        final CommandLine cmd = this.lanternModule.commandLine();
        final boolean checkFallbacks = cmd.hasOption(Cli.OPTION_CHECK_FALLBACKS);

        // There are four cases here:
        // 1) We're just starting normally
        // 2) We're running with --disable-ui (or a flag that implies it), in
        //    which case we don't show any UI elements
        // 3) We're running on system startup (specified with --launchd flag)
        //    and setup is not complete, in which case we show no splash screen,
        //    but do show the UI at whatever setup step it's currently at
        //    and put the app in the system tray
        // 4) We're running on system startup (specified with --launchd flag)
        //    and setup IS complete, in which case we show no splash screen,
        //    do not show the UI, but do put the app in the system tray.
        final boolean uiDisabled = checkFallbacks || cmd.hasOption(Cli.OPTION_DISABLE_UI);
        final boolean launchD = cmd.hasOption(Cli.OPTION_LAUNCHD);

        configureCipherSuites();
        preInstanceWatch.stop();

        model = instance(Model.class);
        if (!checkFallbacks) configureLoggly();
        set = model.getSettings();
        set.setUiEnabled(!uiDisabled);
        instance(Censored.class);

        messageService = instance(MessageService.class);
        
        if (SystemUtils.IS_OS_MAC_OSX) {
            final boolean sixtyFourBits =
                System.getProperty("sun.arch.data.model").equals("64");
            if (!sixtyFourBits) {
                messageService.showMessage("Operating System Error",
                        "We're sorry but Lantern requires a 64 bit operating " +
                        "system on OSX! Exiting");
                System.exit(0);
            }
        }
        jettyLauncher = instance(JettyLauncher.class);

        final Stopwatch jettyWatch = 
                StopwatchManager.getStopwatch("Jetty-Start", 
                    STOPWATCH_LOG, STOPWATCH_GROUP);
        jettyWatch.start();
        jettyLauncher.start();
        jettyWatch.stop();
        modelUtils = instance(ModelUtils.class);
        final boolean showDashboard = 
                shouldShowDashboard(model, uiDisabled, launchD);
        if (showDashboard) {
            browserService = instance(BrowserService.class);
        }
        launchLantern(showDashboard);
        
        keyStoreManager = instance(LanternKeyStoreManager.class);
        instance(NatPmpService.class);
        instance(UpnpService.class);
        instance(LanternTrustStore.class);
        instance(Proxifier.class);
        final boolean showTray = !uiDisabled;

        if (showTray) {
            systemTray = instance(SystemTray.class);
            try {
                systemTray.start();
            } catch (final Exception e) {
                LOG.error("Error starting tray?", e);
            }
        }
        
        proxyTracker = instance(ProxyTracker.class);

        model.setCheckFallbacksMode(checkFallbacks);
        if (checkFallbacks) {
            LOG.debug("Running in check-fallbacks mode");
            String configFolderPath = cmd.getOptionValue(Cli.OPTION_CHECK_FALLBACKS);
            FallbackChecker fbc = null;
            try {
                fbc = new FallbackChecker((DefaultProxyTracker)proxyTracker, configFolderPath);
            } catch (Exception e) {
                LOG.error("Error instantiating FallbackChecker:");
                e.printStackTrace();
                System.exit(1);
            }
            Thread t = new Thread(fbc);
            t.start();
        } else {
            s3ConfigManager = new S3ConfigFetcher(model);
            s3ConfigManager.start();
        }

        xmpp = instance(DefaultXmppHandler.class);

        instance(LocalCipherProvider.class);

        internalState = instance(InternalState.class);
        httpClientFactory = instance(HttpClientFactory.class);
        syncService = instance(SyncService.class);

        instance(GeoIp.class);
        statsManager = instance(StatsManager.class);
        
        // Use our stored STUN servers if available.
        final Collection<String> stunServers = set.getStunServers();
        if (stunServers != null && !stunServers.isEmpty()) {
            LOG.info("Using stored STUN servers: {}", stunServers);
            StunServerRepository.setStunServers(toSocketAddresses(stunServers));
        }
        
        // Set up the give and get mode proxies
        getModeProxy = instance(GetModeProxy.class);
        
        LOG.info("Creating give mode proxy...");
        giveModeProxy = instance(GiveModeProxy.class);
        
        friendsHandler = instance(FriendsHandler.class);
        
        startServices();
        
        if (uiDisabled) {
            // Run a little main loop to keep the program running
            while (true) {
                try {
                    Thread.sleep(1000);
                } catch (InterruptedException ie) {
                    // do nothing
                }
            }
        }
    }

    /**
     * This starts all of the services on a separate thread to avoid holding
     * up the main thread that is in charge of displaying the UI.
     */
    private void startServices() {
        final Thread t = new Thread(new Runnable() {

            @Override
            public void run() {
                keyStoreManager.start();

                shutdownable(ModelIo.class);

                try {
                    proxyTracker.start();
                } catch (final Exception e) {
                    LOG.error("Could not start proxy tracker?", e);
                }
                getModeProxy.start();

                // don't need to start the rest of these services when running in check-fallbacks mode
                if (model.isCheckFallbacksMode()) {
                    return;
                }

                final ConnectivityChecker connectivityChecker =
                    instance(ConnectivityChecker.class);
                final Timer timer = new Timer("Connectivity-Check-Timer", true);
                timer.schedule(connectivityChecker, 0, 10 * 1000);
                xmpp.start();
                // Immediately start giveModeProxy if we're already in Give mode
                if (Mode.give == model.getSettings().getMode()) {
                    giveModeProxy.start();
                }

                syncService.start();
                statsManager.start();
                
                gnomeAutoStart();
                
                autoConnect();
<<<<<<< HEAD

                friendsHandler.start();
=======
>>>>>>> 21aafc18
            }
            
        }, "Launcher-Start-Thread");
        t.setDaemon(true);
        t.start();
    }

    private boolean shouldShowDashboard(final Model mod, 
        final boolean uiDisabled, final boolean launchD) {
        if (mod == null) {
            throw new NullPointerException("Can't have a null model here!");
        }
        if (uiDisabled) {
            return false;
        } else if (launchD) {
            if (model.isSetupComplete()) {
                return false;
            } else {
                return true;
            }
        } else {
            return true;
        }
    }

    private <T> void shutdownable(final Class<T> clazz) {
        instance(clazz);
    }

    private <T> T instance(final Class<T> clazz) {
        final String name = clazz.getSimpleName();
        
        final Stopwatch watch = 
            StopwatchManager.getStopwatch(name, STOPWATCH_LOG, STOPWATCH_GROUP);
        
        watch.start();
        
        LOG.debug("Loading {}", name);
        final T inst = injector.getInstance(clazz);
        if (Shutdownable.class.isAssignableFrom(clazz)) {
            addShutdownHook((Shutdownable) inst);
        }
        if (inst == null) {
            LOG.error("Could not load instance of "+clazz);
            throw new NullPointerException("Could not load instance of "+clazz);
        }
        watch.stop();
        return inst;
    }

    private void addShutdownHook(final Shutdownable service) {
        LOG.info("Adding shutdown hook for {}", service);
        // TODO: Add these all to a single list of things to do on shutdown.
        final Thread serviceHook = new Thread(new Runnable() {
            @Override
            public void run() {
                service.stop();
            }
        }, "ShutdownHook-For-Service-"+service.getClass().getSimpleName());
        Runtime.getRuntime().addShutdownHook(serviceHook);
    }

    private void gnomeAutoStart() {
        // Before setup we should just do the default, which is to run on
        // startup. The user can configure this differently at any point
        // hereafter.
        if (!SystemUtils.IS_OS_LINUX) {
            return;
        }
        if (!LanternClientConstants.GNOME_AUTOSTART.isFile()) {
            final File lanternDesktop;
            final File candidate1 =
                new File(LanternClientConstants.GNOME_AUTOSTART.getName());
            final File candidate2 =
                new File("install/linux", LanternClientConstants.GNOME_AUTOSTART.getName());
            if (candidate1.isFile()) {
                lanternDesktop = candidate1;
            } else if (candidate2.isFile()){
                lanternDesktop = candidate2;
            } else {
                LOG.error("Could not find lantern.desktop file");
                return;
            }
            try {
                final File parent = LanternClientConstants.GNOME_AUTOSTART.getParentFile();
                if (!parent.isDirectory()) {
                    if (!parent.mkdirs()) {
                        LOG.error("Could not make dir for gnome autostart: "+parent);
                        return;
                    }
                }
                FileUtils.copyFileToDirectory(lanternDesktop, parent);

                LOG.info("Copied {} to {}", lanternDesktop, parent);
            } catch (final IOException e) {
                LOG.error("Could not configure gnome autostart", e);
            }
        }

        // Make sure our launcher entry has the Lantern icon, as opposed to
        // the stock Chrome one.
        LanternUtils.addStartupWMClass(
                "/usr/share/applications/lantern.desktop");
    }

    private static final String CIPHER_SUITE_LOW_BIT =
            "TLS_ECDHE_RSA_WITH_AES_128_CBC_SHA";

    private static final String CIPHER_SUITE_HIGH_BIT =
            "TLS_ECDHE_RSA_WITH_AES_256_CBC_SHA";

    private static final String STOPWATCH_LOG = "org.lantern.STOPWATCH_LOG";
    
    private static final String STOPWATCH_GROUP = "launcherGroup";

    public static void configureCipherSuites() {
        Security.addProvider(new BouncyCastleProvider());
        if (!LanternUtils.isUnlimitedKeyStrength()) {
            /*
            if (LanternUtils.isDevMode()) {
                System.err.println("PLEASE INSTALL UNLIMITED STRENGTH POLICY FILES WITH ONE OF THE FOLLOWING:\n" +
                    "sudo cp install/java7/* $JAVA_HOME/jre/lib/security/\n" +
                    "sudo cp install/java6/* $JAVA_HOME/jre/lib/security/\n" +
                    "depending on the JVM you're running with. You may want to backup $JAVA_HOME/jre/lib/security as well.\n" +
                    "JAVA_HOME is currently: "+System.getenv("JAVA_HOME"));
                
                // Don't exit if we're running on CI...
                final String env = System.getenv("BAMBOO");
                System.err.println("Env: "+System.getenv());
                if (!"true".equalsIgnoreCase(env)) {
                    System.exit(1);
                }
            }
            */
            if (!SystemUtils.IS_OS_WINDOWS_VISTA) {
                log("No policy files on non-Vista machine!!");
            }
            log("Reverting to weaker ciphers");
            log("Look in "+ new File(SystemUtils.JAVA_HOME, "lib/security").getAbsolutePath());
            IceConfig.setCipherSuites(new String[] {
                    CIPHER_SUITE_LOW_BIT
                //"TLS_ECDHE_RSA_WITH_AES_128_CBC_SHA"
                //"TLS_ECDHE_RSA_WITH_RC4_128_SHA"
            });
        } else {
            // Note the following just sets what cipher suite the server
            // side selects. DHE is for perfect forward secrecy.

            // We include 128 because we never have enough permissions to
            // copy the unlimited strength policy files on Vista, so we have
            // to revert back to 128.
            IceConfig.setCipherSuites(new String[] {
                    CIPHER_SUITE_LOW_BIT,
                    CIPHER_SUITE_HIGH_BIT
                //"TLS_ECDHE_RSA_WITH_AES_256_CBC_SHA",
                //"TLS_DHE_RSA_WITH_AES_128_CBC_SHA"
                //"TLS_RSA_WITH_RC4_128_SHA"
                //"TLS_ECDHE_RSA_WITH_RC4_128_SHA"
            });
        }
    }


    private static void log(final String msg) {
        if (LOG != null) {
            LOG.error(msg);
        } else {
            System.err.println(msg);
        }
    }

    private static Collection<InetSocketAddress> toSocketAddresses(
        final Collection<String> stunServers) {
        final Collection<InetSocketAddress> isas =
            new HashSet<InetSocketAddress>();
        for (final String server : stunServers) {
            final String host = StringUtils.substringBefore(server, ":");
            final String port = StringUtils.substringAfter(server, ":");
            isas.add(new InetSocketAddress(host, Integer.parseInt(port)));
        }
        return isas;
    }

    private void launchLantern(final boolean showDashboard) {
        printLaunchTimes();
        
        // Note this is the non-daemon thread that keeps the app alive.
        final Thread t = new Thread(new Runnable() {

            @Override
            public void run() {
                LOG.debug("Launching Lantern...");
                if (!modelUtils.isConfigured() && model.getModal() != Modal.settingsLoadFailure) {
                    model.setModal(Modal.welcome);
                }
                if (showDashboard) {
                    browserService.openBrowserWhenPortReady();
                }
            }
            
        }, "Browser-Launching-Thread");
        t.start();

        lanternStarted = true;
    }


    private void printLaunchTimes() {
        LOG.debug("STARTUP TOOK {} MILLISECONDS", 
           System.currentTimeMillis() - START_TIME);
        StopwatchManager.logSummaries(STOPWATCH_LOG);
    }

    private void autoConnect() {
        LOG.debug("Connecting if oauth is configured...");
        // This won't connect in the case where the user hasn't entered
        // their user name and password and the user is running with a UI.
        // Otherwise, it will connect.
        if (modelUtils.isConfigured()) {
            final Runnable runner = new Runnable() {
                @Override
                public void run() {
                    try {
                        xmpp.connect();
                        if (model.getModal() == Modal.connecting) {
                            internalState.advanceModal(null);
                        }
                    } catch (final IOException e) {
                        LOG.debug("Could not login", e);
                    } catch (final CredentialException e) {
                        LOG.debug("Bad credentials", e);
                        Events.syncModal(model, Modal.authorize);
                    } catch (final NotInClosedBetaException e) {
                        LOG.warn("Not in closed beta!!", e);
                        internalState.setNotInvited(true);
                    }
                }
            };
            final Thread t = new Thread(runner, "Auto-Starting-Thread");
            t.setDaemon(true);
            t.start();
        } else {
            LOG.debug("Not auto-logging in with model:\n{}", model);
            if (model.isSetupComplete())
                Events.syncModal(model, Modal.authorize);
        }
    }

    void configureDefaultLogger() {
        if (LanternUtils.isDevMode()) {
            System.out.println("Running from source");
            PropertyConfigurator.configure(LanternClientConstants.LOG4J_PROPS_PATH);
        } else {
            System.out.println("Not on main line...");
            configureProductionLogger();
        }
        System.err.println("CONFIGURED LOGGER");
    }

    private void configureProductionLogger() {
        final File logDir = LanternClientConstants.LOG_DIR;
        final File logFile = new File(logDir, "java.log");
        final Properties props = new Properties();
        try {
            final String logPath = logFile.getCanonicalPath();
            props.put("log4j.appender.RollingTextFile.File", logPath);
            props.put("log4j.rootLogger", "info, RollingTextFile");
            props.put("log4j.appender.RollingTextFile",
                    "org.apache.log4j.RollingFileAppender");
            props.put("log4j.appender.RollingTextFile.MaxFileSize", "1MB");
            props.put("log4j.appender.RollingTextFile.MaxBackupIndex", "1");
            props.put("log4j.appender.RollingTextFile.layout",
                    "org.apache.log4j.PatternLayout");
            props.put(
                    "log4j.appender.RollingTextFile.layout.ConversionPattern",
                    "%-6r %d{ISO8601} %-5p [%t] %c{2}.%M (%F:%L) - %m%n");

            PropertyConfigurator.configure(props);
            System.out.println("Set logger file to: " + logPath);
        } catch (final IOException e) {
            System.out.println("Exception setting log4j props with file: "
                    + logFile);
            e.printStackTrace();
        }
    }
    
    private void configureLoggly() {
        LOG.info("Configuring LogglyAppender");
        LogglyAppender logglyAppender = new LogglyAppender(model, LanternUtils.isDevMode());
        final AsyncAppender asyncAppender = new AsyncAppender();
        asyncAppender.addAppender(logglyAppender);
        asyncAppender.setThreshold(Level.WARN);
        BasicConfigurator.configure(asyncAppender);
        // When shutting down, we may see exceptions because someone is
        // still using the system while we're shutting down.  Let's not
        // send these to Loggly.
        Runtime.getRuntime().addShutdownHook(new Thread(new Runnable() {
            @Override
            public void run() {
                org.apache.log4j.Logger.getRootLogger().removeAppender(asyncAppender);
            }
        }, "Disable-Loggly-Logging-on-Shutdown"));
    }
    
    private void handleError(final Throwable t, final boolean exit) {
        final String msg = msg(t);
        LOG.error("Uncaught exception on" +
                "\nOS_NAME: "+SystemUtils.OS_NAME +
                "\nOS_ARCH: "+SystemUtils.OS_ARCH +
                "\nOS_VERSION: "+SystemUtils.OS_VERSION +
                "\nUSER_COUNTRY: "+SystemUtils.USER_COUNTRY +
                "\nUSER_LANGUAGE: "+SystemUtils.USER_LANGUAGE +
                "\n\n"+msg, t);
        if (t instanceof UnsatisfiedLinkError &&
            msg.contains("Cannot load 32-bit SWT libraries on 64-bit JVM")) {
            messageService.showMessage("Architecture Error",
                "We're sorry, but it appears you're running 32-bit Lantern on a 64-bit JVM.");
        }
        else if (!lanternStarted && set != null && set.isUiEnabled()) {
            LOG.info("Showing error to user...");
            messageService.showMessage("Startup Error",
               "We're sorry, but there was an error starting Lantern " +
               "described as '"+msg+"'.");
        }
        if (exit) {
            LOG.info("Exiting Lantern");
            // Give the logger a second to report the error.
            try {Thread.sleep(6000);} catch (final InterruptedException e) {}
            System.exit(1);
        }
    }

    private static String msg(final Throwable t) {
        final String msg = t.getMessage();
        if (msg == null) {
            return "";
        }
        return msg;
    }

    public Injector getInjector() {
        return injector;
    }
}<|MERGE_RESOLUTION|>--- conflicted
+++ resolved
@@ -370,11 +370,6 @@
                 gnomeAutoStart();
                 
                 autoConnect();
-<<<<<<< HEAD
-
-                friendsHandler.start();
-=======
->>>>>>> 21aafc18
             }
             
         }, "Launcher-Start-Thread");
