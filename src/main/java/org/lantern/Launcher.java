--- conflicted
+++ resolved
@@ -363,11 +363,6 @@
                 }
 
                 syncService.start();
-<<<<<<< HEAD
-                //statsManager.start();
-                
-=======
->>>>>>> c16fd71b
                 gnomeAutoStart();
                 
                 // If for some reason oauth isn't configured but setup is 
