--- conflicted
+++ resolved
@@ -34,17 +34,13 @@
 
     public static LanternKscopeAdvertisement makeRelayAd(
             final LanternKscopeAdvertisement ad) {
-<<<<<<< HEAD
         LanternKscopeAdvertisement relayAd = new LanternKscopeAdvertisement(
             ad.getJid(), ad.getAddress(),
-            ad.getPort(), ad.getLocalAddress()
+            ad.getPort(), ad.getLocalAddress(),
+            ad.getLocalPort(), true
         );
         relayAd.setTtl(ad.getTtl()-1);
         return relayAd;
-=======
-        return new LanternKscopeAdvertisement(ad.getJid(), ad.getAddress(),
-            ad.getPort(), ad.getLocalAddress(), ad.getLocalPort(), true);
->>>>>>> 2fb48dba
     }
 
     /**
