--- conflicted
+++ resolved
@@ -151,14 +151,10 @@
     
     public boolean isWhitelisted(final String uri,
         final Collection<WhitelistEntry> wl) {
-<<<<<<< HEAD
-        final String toMatch = normalized(toBaseUri(uri));
-=======
         if (StringUtils.isBlank(uri)) {
             return false;
         }
-        final String toMatch = toBaseUri(uri);
->>>>>>> cb8fc9a6
+        final String toMatch = normalized(toBaseUri(uri));
         return wl.contains(new WhitelistEntry(toMatch));
     }
     
@@ -201,21 +197,20 @@
         }
     }
 
+    private String normalized(final String entry) {
+        return entry.toLowerCase();
+    }
+
     public void setStringEntries(final String[] entries) {
         setEntries(toEntries(entries));
     }
     
-<<<<<<< HEAD
-    private String normalized(final String entry) {
-        return entry.toLowerCase();
-=======
     private Collection<WhitelistEntry> toEntries(final String[] entries) {
         final Collection<WhitelistEntry> wl = new TreeSet<WhitelistEntry>();
         for (final String entry : entries) {
-            wl.add(new WhitelistEntry(entry));
+            wl.add(new WhitelistEntry(normalized(entry)));
         }
         return wl;
->>>>>>> cb8fc9a6
     }
 
     public void addEntry(final String entry) {
