--- conflicted
+++ resolved
@@ -23,11 +23,7 @@
         return bytesEver;
     }
 
-<<<<<<< HEAD
-    public void setBytesEver(long bytesEver) {
-=======
     public void setBytesEver(final long bytesEver) {
->>>>>>> eb48af14
         this.bytesEver = bytesEver;
     }
 
