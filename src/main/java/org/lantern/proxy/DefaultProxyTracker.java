--- conflicted
+++ resolved
@@ -1,7 +1,7 @@
 package org.lantern.proxy;
 
-import static org.lantern.state.Peer.Type.pc;
-import static org.littleshoot.util.FiveTuple.Protocol.TCP;
+import static org.lantern.state.Peer.Type.*;
+import static org.littleshoot.util.FiveTuple.Protocol.*;
 
 import java.io.IOException;
 import java.net.InetAddress;
@@ -53,12 +53,8 @@
  * Class for keeping track of all proxies we know about.
  */
 @Singleton
-<<<<<<< HEAD
-public class DefaultProxyTracker implements ProxyTracker {
-=======
 public class DefaultProxyTracker implements ProxyTracker, NetworkTrackerListener<URI, ReceivedKScopeAd> {
 
->>>>>>> c16fd71b
     private static final Logger LOG = LoggerFactory
             .getLogger(DefaultProxyTracker.class);
 
@@ -98,6 +94,13 @@
         networkTracker.addListener(this);
 
         Events.register(this);
+        
+        // Always include the flashlight proxy
+        try {
+            addSingleFallbackProxy(flashlightProxy());
+        } catch (Exception e) {
+            LOG.error("Unable to start flashlight!: {}", e.getMessage(), e);
+        }
     }
     
     @Override
@@ -118,16 +121,6 @@
                 restoreTimedInProxies();
             }
         }, 100, 100, TimeUnit.MILLISECONDS);
-<<<<<<< HEAD
-
-        Events.register(this);
-        
-        // Always include the flashlight proxy
-        try {
-            addSingleFallbackProxy(flashlightProxy());
-        } catch (Exception e) {
-            LOG.error("Unable to start flashlight!: {}", e.getMessage(), e);
-=======
     }
     
     @Override
@@ -136,54 +129,34 @@
         // The proxyRetryService could be null if we haven't started yet.
         if (proxyRetryService != null) {
             proxyRetryService.shutdownNow();
->>>>>>> c16fd71b
         }
     }
 
     @Subscribe
     public void onNewS3Config(final S3Config config) {
         LOG.debug("Refreshing fallbacks");
-<<<<<<< HEAD
-        Set<ProxyHolder> s3Fallbacks = new HashSet<ProxyHolder>();
-        for (ProxyHolder p : proxies) {
-            if (p.isFromS3()) {
-                LOG.debug("Removing fallback (I may readd it shortly): ",
-                        p.getJid());
-                s3Fallbacks.add(p);
-                p.stopPtIfNecessary();
-=======
-        Set<ProxyHolder> fallbacks = new HashSet<ProxyHolder>();
+        Set<ProxyHolder> s3fallbacks = new HashSet<ProxyHolder>();
         synchronized (proxies) {
             for (ProxyHolder p : proxies) {
-                if (p.getType() == Type.cloud) {
+                if (p.isFromS3()) {
                     LOG.debug("Removing fallback (I may readd it shortly): ",
                             p.getJid());
-                    fallbacks.add(p);
+                    s3fallbacks.add(p);
                     p.stopPtIfNecessary();
                 }
->>>>>>> c16fd71b
             }
             
             // This method can also iterate, so keep it in the synchronized
             // block.
-            proxies.removeAll(fallbacks);
-        }
-<<<<<<< HEAD
-        proxies.removeAll(s3Fallbacks);
-        Iterator<ProxyInfo> it = configuredProxies.iterator();
-        while (it.hasNext()) {
-            ProxyInfo info = it.next();
-            if (info.isFromS3()) {
-                it.remove();
-=======
+            proxies.removeAll(s3fallbacks);
+        }
         synchronized (configuredProxies) {
             Iterator<ProxyInfo> it = configuredProxies.iterator();
             while (it.hasNext()) {
                 ProxyInfo info = it.next();
-                if (info.getType() == Type.cloud) {
+                if (info.isFromS3()) {
                     it.remove();
                 }
->>>>>>> c16fd71b
             }
         }
         
@@ -331,19 +304,15 @@
     public Collection<ProxyHolder> getConnectedProxiesInOrderOfFallbackPreference(
             int upstreamPort) {
         List<ProxyHolder> result = new ArrayList<ProxyHolder>();
-<<<<<<< HEAD
-        for (ProxyHolder proxy : proxies) {
-            if (proxy.isConnected()) {
-                Set<Integer> limitedToPorts = proxy.getLimitedToPorts();
-                boolean supportsPort = limitedToPorts.isEmpty()
-                        || limitedToPorts.contains(upstreamPort);
-                if (supportsPort) {
-=======
         synchronized (this.proxies) {
             for (ProxyHolder proxy : proxies) {
                 if (proxy.isConnected()) {
->>>>>>> c16fd71b
-                    result.add(proxy);
+                    Set<Integer> limitedToPorts = proxy.getLimitedToPorts();
+                    boolean supportsPort = limitedToPorts.isEmpty()
+                            || limitedToPorts.contains(upstreamPort);
+                    if (supportsPort) {
+                        result.add(proxy);
+                    }
                 }
             }
         }
@@ -588,12 +557,6 @@
             }
         }
     }
-<<<<<<< HEAD
-
-    @Override
-    public void start() throws Exception {
-        // Do nothing.
-    }
     
     private FallbackProxy flashlightProxy() {
         FallbackProxy flashlightProxy = new FallbackProxy();
@@ -610,6 +573,4 @@
         flashlightProxy.addLimitedToPort(443);
         return flashlightProxy;
     }
-=======
->>>>>>> c16fd71b
 }