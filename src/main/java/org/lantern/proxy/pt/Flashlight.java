package org.lantern.proxy.pt;

import java.io.File;
import java.io.IOException;
import java.io.InputStream;
import java.net.InetSocketAddress;
import java.util.HashMap;
import java.util.Map;
import java.util.Properties;
import java.util.concurrent.atomic.AtomicBoolean;
import java.util.regex.Matcher;
import java.util.regex.Pattern;

import org.apache.commons.exec.CommandLine;
import org.apache.commons.io.FileUtils;
import org.apache.commons.io.IOUtils;
import org.apache.http.HttpEntity;
import org.apache.http.HttpResponse;
import org.apache.http.client.HttpClient;
import org.apache.http.client.methods.HttpDelete;
import org.apache.http.client.methods.HttpPost;
import org.apache.http.entity.StringEntity;
import org.apache.http.util.EntityUtils;
import org.lantern.LanternClientConstants;
<<<<<<< HEAD
import org.lantern.LanternUtils;
import org.lantern.Launcher;
import org.lantern.event.AutoReportChangedEvent;
import org.lantern.event.Events;
import org.lantern.event.WaddellPeerAvailabilityEvent;
import org.lantern.geoip.GeoData;
import org.lantern.geoip.GeoIpLookupService;
import org.lantern.state.Model;
import org.lantern.util.ProcessUtil;
import org.lantern.util.PublicIpAddress;
import org.lantern.util.StaticHttpClientFactory;
import org.slf4j.Logger;
import org.slf4j.LoggerFactory;
import org.yaml.snakeyaml.Yaml;

import com.google.common.eventbus.Subscribe;
=======
import org.lantern.util.ProcessUtil;
import org.slf4j.Logger;
import org.slf4j.LoggerFactory;
>>>>>>> b0f30ce8

/**
 * <p>
 * Implementation of {@link PluggableTransport} that runs a standalone
 * flashlight process in order to provide a client pluggable transport. It
 * cannot be used as a server-side pluggable transport.
 * </p>
 */
public class Flashlight extends BasePluggableTransport {
<<<<<<< HEAD
    private static final Logger LOGGER = LoggerFactory
            .getLogger(Flashlight.class);
=======
    
    private final Logger log = LoggerFactory.getLogger(getClass());
    
>>>>>>> b0f30ce8
    private static final File CA_CERT_FILE =
            new File(LanternClientConstants.CONFIG_DIR + File.separator +
                    "pt" + File.separator +
                    "flashlight" + File.separator +
                    "cacert.pem");
    private static final String STATS_PATH = "/Stats";

    public static final String ADDRESS_KEY = "addr";
    public static final String SERVER_KEY = "server";
    public static final String MASQUERADE_KEY = "masquerade";
    public static final String PORTMAP_KEY = "portmap";
    public static final String CLOUDCONFIG_KEY = "cloudconfig";
    public static final String CLOUDCONFIG_CA_KEY = "cloudconfigca";
    public static final String WADDELL_ADDR_KEY = "waddelladdr";

    public static final String STATS_ADDR = "127.0.0.1:15670";
    public static final String X_FLASHLIGHT_QOS = "X-Flashlight-QOS";
    public static final String HIGH_QOS = "10";

    private static final Pattern WADDELL_ID_PATTERN = Pattern
            .compile("^.*Connected to Waddell!! Id is: (.*)$");
    private static final String PEERS_PATH = "/Client/Peers";

    private final Properties props;
    private final String configAddr;
    private final AtomicBoolean isClient = new AtomicBoolean();

    /**
     * Construct a new Flashlight pluggable transport.
     * 
     * @param props
     *            ignored
     * @param masquerade
     *            The class for determining the flashlight masquerade host to
     *            use. This is passed because determining the masquerade
     *            requires the network to be up and is fairly intensive, so we
     *            only want to do it at the last minute when we're running
     *            flashlight, in which case the network should also be up, and
     *            we know we really need to determine the masquerade host to
     *            use.
     */
    public Flashlight(Properties props) {
        super(false, "pt/flashlight", "flashlight");
        this.props = props;
        // Pick a random address for listening for config updates
        this.configAddr = String.format("localhost:%s",
                LanternUtils.randomPort());
        Events.register(this);
    }

    private static String getClientConfigDir() {
        return String.format("%s%spt%sflashlight",
                LanternClientConstants.CONFIG_DIR,
                File.separatorChar,
                File.separatorChar);
    }

    private static String getServerConfigDir() {
        return String.format("%s%spt%sflashlight-server",
                LanternClientConstants.CONFIG_DIR,
                File.separatorChar,
                File.separatorChar);
    }

    @Override
    protected void addClientArgs(CommandLine cmd,
            InetSocketAddress listenAddress,
            InetSocketAddress getModeAddress,
            InetSocketAddress proxyAddress) {
        isClient.set(true);

        addCommonArgs(cmd);

        cmd.addArgument("-role");
        cmd.addArgument("client");

        cmd.addArgument("-configdir");
        cmd.addArgument(getClientConfigDir());

        cmd.addArgument("-addr");
        cmd.addArgument(String.format("%s:%s", listenAddress.getHostName(),
                listenAddress.getPort()));

        cmd.addArgument("-cloudconfig");
        cmd.addArgument(props.getProperty(CLOUDCONFIG_KEY));

        cmd.addArgument("-cloudconfigca");
        cmd.addArgument(props.getProperty(CLOUDCONFIG_CA_KEY), false);

        addCommonArgs(cmd);
    }

    @Override
    protected void addServerArgs(
            CommandLine cmd,
            String ip__ignore,
            int listenPort,
            InetSocketAddress address__ignore) {
        addCommonArgs(cmd);

        cmd.addArgument("-role");
        cmd.addArgument("server");

        cmd.addArgument("-server");
        cmd.addArgument(props.getProperty(SERVER_KEY));

        cmd.addArgument("-configdir");
        cmd.addArgument(getServerConfigDir());

        cmd.addArgument("-addr");
        cmd.addArgument(":" + listenPort);

        cmd.addArgument("-statsaddr");
        cmd.addArgument(STATS_ADDR);

        String portmap = props.getProperty(PORTMAP_KEY);
        if (portmap != null) {
            cmd.addArgument("-portmap");
            cmd.addArgument(portmap);
        }

        String waddellAddr = props.getProperty(WADDELL_ADDR_KEY);
        if (waddellAddr != null) {
            cmd.addArgument("-waddelladdr");
            cmd.addArgument(waddellAddr);
        }

        addCommonArgs(cmd);
    }

    private void addCommonArgs(CommandLine cmd) {
        addParentPIDIfAvailable(cmd);

        cmd.addArgument("-configaddr");
        cmd.addArgument(configAddr);

        if (Launcher.getInstance() != null) {
            Model model = Launcher.getInstance().getModel();
            String period = "0";
            if (model.getSettings().isAutoReport()) {
                period = "300"; // five minutes
            }

            cmd.addArgument("-statsperiod");
            cmd.addArgument(period);

            cmd.addArgument("-instanceid");
            cmd.addArgument(model.getInstanceId());

            String ipAddress = new PublicIpAddress().getPublicIpAddress()
                    .getHostAddress();
            GeoData geoData = Launcher.getInstance()
                    .lookup(GeoIpLookupService.class).getGeoData(ipAddress);
            cmd.addArgument("-country");
            cmd.addArgument(geoData.getCountry().getIsoCode());
        }
    }

    /**
     * We do this to let the Windows version of flashlight know Lantern's PID so
     * that it can terminate itself in case Lantern dies unexpectedly.
     * 
     * @param cmd
     */
    private void addParentPIDIfAvailable(CommandLine cmd) {
        try {
            final int myPID = ProcessUtil.getMyPID();
            cmd.addArgument("-parentpid");
            cmd.addArgument(String.valueOf(myPID));
        } catch (IOException e) {
            log.error("Could not determine PID!", e);
        }

    }

    @Override
    public boolean suppliesEncryption() {
        return true;
    }

    @Override
    public String getLocalCACert() {
        try {
            return FileUtils.readFileToString(CA_CERT_FILE);
        } catch (IOException ioe) {
            throw new RuntimeException("Unable to read cacert.pem: "
                    + ioe.getMessage(), ioe);
        }
    }

    @Override
    protected LoggingStreamHandler buildLoggingStreamHandler(
            final Logger logger,
            InputStream is) {
        return new LoggingStreamHandler(logger, is) {
            @Override
            protected void handleLine(String line, boolean logToError) {
                Matcher matcher = WADDELL_ID_PATTERN.matcher(line);
                if (matcher.matches()) {
                    String id = matcher.group(1);
                    String waddellAddr = props.getProperty(WADDELL_ADDR_KEY);
                    if (waddellAddr != null) {
                        // We're a server, raise the ConnectedToWaddellEvent
                        logger.info(
                                "Connected to waddell {} with id {}, posting ConnectedToWaddellEvent",
                                waddellAddr, id);
                        Events.asyncEventBus().post(
                                new ConnectedToWaddellEvent(id, waddellAddr));
                    }
                }
                super.handleLine(line, logToError);
            }
        };
    }

    @Subscribe
    public void onAutoReportChanged(final AutoReportChangedEvent event) {
        LOGGER.debug("Received AutoReportChangedEvent: {}", event);
        toggleStatsReporting(event.isAutoReport());
    }

    private void toggleStatsReporting(boolean autoReport) {
        String reportingPeriod = "0";
        String enableDisable = "disable";
        if (autoReport) {
            reportingPeriod = "5m0s";
            enableDisable = "enable";
        }
        Map<String, Object> stats = new HashMap<String, Object>();
        stats.put("reportingperiod", reportingPeriod);
        try {
            postConfig(STATS_PATH, stats);
            LOGGER.info("{}d stats reporting", enableDisable);
        } catch (Exception e) {
            LOGGER.warn("Unable to {} stats reporting: {}", enableDisable,
                    e.getMessage(), e);
        }
    }

    @Subscribe
    public void onWaddellPeerAvailability(WaddellPeerAvailabilityEvent event) {
        if (isClient.get()) {
            if (event.isAvailable()) {
                addWaddellPeer(event.getEncryptedJid(),
                        event.getId(),
                        event.getWaddellAddr(),
                        event.getCountry());
            } else {
                removeWaddellPeer(event.getEncryptedJid());
            }
        }
    }

    /**
     * Adds a waddell peer to flashlight's configuration.
     * 
     * @param encryptedJid
     * @param id
     * @param waddellAddr
     * @param country
     */
    private void addWaddellPeer(String encryptedJid, String id,
            String waddellAddr, String country) {
        try {
            Map<String, Object> peer = new HashMap<String, Object>();
            peer.put("id", id);
            peer.put("waddelladdr", waddellAddr);
            Map<String, Object> extras = new HashMap<String, Object>();
            extras.put("country", country);
            peer.put("extras", extras);
            Map<String, Object> peers = new HashMap<String, Object>();
            peers.put(encryptedJid, peer);
            postConfig(PEERS_PATH, peers);
            LOGGER.debug("Added waddell peer {} with id {} at {}",
                    encryptedJid, id, waddellAddr);
        } catch (Exception e) {
            LOGGER.error("Unable to add waddell peer: {}", e.getMessage(), e);
        }
    }

    /**
     * Removes a waddel peer from flashlight's configuration
     * 
     * @param encryptedJid
     */
    private void removeWaddellPeer(String encryptedJid) {
        try {
            deleteConfig(PEERS_PATH + "/" + encryptedJid);
            LOGGER.debug("Deleted waddell peer with id {}", encryptedJid);
        } catch (Exception e) {
            LOGGER.error("Unable to delete waddell peer: {}", e.getMessage(), e);
        }
    }

    private void postConfig(String path, Map data) throws Exception {
        postConfig(path, new Yaml().dump(data));
    }

    private void postConfig(String path, String data) throws Exception {
        HttpPost post = new HttpPost(configUrl(path));
        post.setHeader("Content-Type", "application/yaml");
        HttpEntity requestEntity = new StringEntity(data, "UTF-8");
        post.setEntity(requestEntity);
        HttpClient client = StaticHttpClientFactory.newDirectClient();
        HttpResponse response = client.execute(post);
        checkFlashlightConfigResponse(response);
    }

    private void deleteConfig(String path) throws Exception {
        HttpDelete delete = new HttpDelete(configUrl(path));
        HttpClient client = StaticHttpClientFactory.newDirectClient();
        HttpResponse response = client.execute(delete);
        checkFlashlightConfigResponse(response);
    }

    private String configUrl(String path) {
        return "http://" + configAddr + "/" + path;
    }

    private void checkFlashlightConfigResponse(HttpResponse response)
            throws Exception {
        final HttpEntity entity = response.getEntity();
        String body = IOUtils.toString(entity.getContent(), "UTF-8");
        EntityUtils.consume(entity);
        int statusCode = response.getStatusLine().getStatusCode();
        if (statusCode != 200) {
            throw new RuntimeException(String.format(
                    "Error posting. Status code:%1$s, body: %2$s",
                    statusCode, body));
        }
    }
}<|MERGE_RESOLUTION|>--- conflicted
+++ resolved
@@ -22,7 +22,6 @@
 import org.apache.http.entity.StringEntity;
 import org.apache.http.util.EntityUtils;
 import org.lantern.LanternClientConstants;
-<<<<<<< HEAD
 import org.lantern.LanternUtils;
 import org.lantern.Launcher;
 import org.lantern.event.AutoReportChangedEvent;
@@ -39,11 +38,6 @@
 import org.yaml.snakeyaml.Yaml;
 
 import com.google.common.eventbus.Subscribe;
-=======
-import org.lantern.util.ProcessUtil;
-import org.slf4j.Logger;
-import org.slf4j.LoggerFactory;
->>>>>>> b0f30ce8
 
 /**
  * <p>
@@ -53,14 +47,8 @@
  * </p>
  */
 public class Flashlight extends BasePluggableTransport {
-<<<<<<< HEAD
     private static final Logger LOGGER = LoggerFactory
             .getLogger(Flashlight.class);
-=======
-    
-    private final Logger log = LoggerFactory.getLogger(getClass());
-    
->>>>>>> b0f30ce8
     private static final File CA_CERT_FILE =
             new File(LanternClientConstants.CONFIG_DIR + File.separator +
                     "pt" + File.separator +
@@ -231,7 +219,7 @@
             cmd.addArgument("-parentpid");
             cmd.addArgument(String.valueOf(myPID));
         } catch (IOException e) {
-            log.error("Could not determine PID!", e);
+            LOGGER.error("Could not determine PID!", e);
         }
 
     }
