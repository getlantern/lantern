--- conflicted
+++ resolved
@@ -1122,9 +1122,6 @@
         return conn.isAuthenticated();
     }
 
-<<<<<<< HEAD
-   private void sendPresence(final Presence pres, final String threadName) {
-=======
     @Override
     public boolean sendInvite(final Friend friend, boolean redo, 
             final boolean addToRoster) {
@@ -1174,7 +1171,6 @@
     }
 
     private void sendPresence(final Presence pres, final String threadName) {
->>>>>>> 0ca8bfcd
         final XMPPConnection conn = this.client.get().getXmppConnection();
         final Runnable runner = new Runnable() {
             @Override
