package org.lantern;

import java.net.InetAddress;
import java.util.Collection;
import java.util.HashSet;
import java.util.Iterator;
import java.util.Map;
import java.util.Set;
import java.util.TreeSet;
import java.util.concurrent.ConcurrentSkipListMap;

import org.apache.commons.lang3.StringUtils;
import org.codehaus.jackson.map.annotate.JsonView;
import org.jivesoftware.smack.RosterEntry;
import org.jivesoftware.smack.RosterListener;
import org.jivesoftware.smack.XMPPConnection;
import org.jivesoftware.smack.packet.Presence;
import org.kaleidoscope.BasicTrustGraphAdvertisement;
import org.kaleidoscope.BasicTrustGraphNodeId;
import org.kaleidoscope.RandomRoutingTable;
import org.kaleidoscope.TrustGraphNode;
import org.kaleidoscope.TrustGraphNodeId;
import org.lantern.event.Events;
import org.lantern.event.ResetEvent;
import org.lantern.event.UpdatePresenceEvent;
import org.lantern.kscope.LanternKscopeAdvertisement;
import org.lantern.kscope.LanternTrustGraphNode;
import org.lantern.state.Model;
import org.lantern.state.Model.Persistent;
import org.lantern.state.Settings;
import org.lantern.state.SyncPath;
import org.lastbamboo.common.ice.MappedServerSocket;
import org.lastbamboo.common.stun.client.PublicIpAddress;
import org.littleshoot.commom.xmpp.XmppUtils;
import org.slf4j.Logger;
import org.slf4j.LoggerFactory;

import com.google.common.collect.ImmutableSortedSet;
import com.google.common.eventbus.Subscribe;
import com.google.inject.Inject;
import com.google.inject.Singleton;

/**
 * Class that keeps track of all roster entries.
 */
@Singleton
public class Roster implements RosterListener {

    private final Logger log = LoggerFactory.getLogger(getClass());

    private Map<String, LanternRosterEntry> rosterEntries =
        new ConcurrentSkipListMap<String, LanternRosterEntry>();

    /**
     * Map of e-mail address of the requester to their full profile.
     */
    //private final Map<String, Profile> incomingSubscriptionRequests =
      //  new TreeMap<String, Profile>();

    private final RandomRoutingTable kscopeRoutingTable;
    private final Model model;

    private org.jivesoftware.smack.Roster smackRoster;

    /**
     * Locally-stored set of users we've invited.
     */
    private Set<String> invited = new HashSet<String>();

    private XmppHandler xmppHandler;

    /**
     * Creates a new roster.
     */
    @Inject
<<<<<<< HEAD
    public Roster(final RandomRoutingTable routingTable,
            final XmppHandler xmppHandler,
=======
    public Roster(final RandomRoutingTable routingTable, 
>>>>>>> 09c762ee
            final Model model) {
        this.kscopeRoutingTable = routingTable;
        this.model = model;
        model.setRoster(this);
        Events.register(this);
    }

    public void onRoster(final XmppHandler xmppHandler) {
        this.xmppHandler = xmppHandler;
        log.info("Got logged in event");
        // Threaded to avoid this holding up setting the logged-in state in
        // the UI.
        final XMPPConnection conn = xmppHandler.getP2PClient().getXmppConnection();
        final org.jivesoftware.smack.Roster ros = conn.getRoster();
        this.smackRoster = ros;
        final Runnable r = new Runnable() {
            @Override
            public void run() {
                ros.setSubscriptionMode(
                    org.jivesoftware.smack.Roster.SubscriptionMode.manual);
                ros.addRosterListener(Roster.this);
                final Collection<RosterEntry> unordered = ros.getEntries();
                log.debug("Got roster entries!!");

                rosterEntries = getRosterEntries(unordered);

                for (final RosterEntry entry : unordered) {
                    final Iterator<Presence> presences =
                        ros.getPresences(entry.getUser());
                    while (presences.hasNext()) {
                        final Presence p = presences.next();
                        processPresence(p, false, false);
                    }
                }
                log.debug("Finished populating roster");
                log.info("kscope is: {}", kscopeRoutingTable);
                fullRosterSync();
            }
        };
        final Thread t = new Thread(r, "Roster-Populating-Thread");
        t.setDaemon(true);
        t.start();
    }

    private Map<String, LanternRosterEntry> getRosterEntries(
        final Collection<RosterEntry> unordered) {
        final Map<String, LanternRosterEntry> entries =
            new ConcurrentSkipListMap<String, LanternRosterEntry>();
        for (final RosterEntry entry : unordered) {
            final LanternRosterEntry lre =
                new LanternRosterEntry(entry);
            if (LanternUtils.isNotJid(lre.getEmail())) {
                entries.put(lre.getEmail(), lre);
            }
        }
        return entries;
    }

    public LanternRosterEntry getRosterEntry(final String key) {
        return this.rosterEntries.get(key);
    }

    private void processPresence(final Presence presence, final boolean sync,
        final boolean updateIndex) {
        final String from = presence.getFrom();
        log.debug("Got presence: {}", presence.toXML());
        if (LanternUtils.isLanternHub(from)) {
            log.info("Got Lantern hub presence");
        } else if (LanternXmppUtils.isLanternJid(from)) {
            Events.eventBus().post(new UpdatePresenceEvent(presence));

            // immediately add to kscope routing table and
            // send kscope ad to new roster entry
            final TrustGraphNodeId id = new BasicTrustGraphNodeId(from);
            log.debug("Adding {} to routing table.", from);
            this.kscopeRoutingTable.addNeighbor(id);


            // only advertise if we're in GIVE mode
            if(this.model.getSettings().getMode() == Settings.Mode.give) {
                sendKscope(presence, id);
            }
            onPresence(presence, sync, updateIndex);
        } else {
            onPresence(presence, sync, updateIndex);
        }
    }

    private void sendKscope(final Presence presence, final TrustGraphNodeId id) {
        //final TrustGraphNodeId tgnid = new BasicTrustGraphNodeId(
        //        model.getNodeId());

        if (!presence.isAvailable()) {
            log.info("Not sending kscope on unavailable: {}", presence.toXML());
            return;
        }
<<<<<<< HEAD
        final InetAddress address =
=======
        if (xmppHandler == null) {
            log.warn("Null xmppHandler?");
            return;
        }
        final InetAddress address = 
>>>>>>> 09c762ee
            new PublicIpAddress().getPublicIpAddress();

        final String user = xmppHandler.getJid();
        final LanternKscopeAdvertisement ad;
        final MappedServerSocket ms = xmppHandler.getMappedServer();
        if (ms.isPortMapped()) {
<<<<<<< HEAD
            ad = new LanternKscopeAdvertisement(user, address,
                xmppHandler.getMappedServer().getMappedPort(),
                xmppHandler.getMappedServer().getHostAddress()
=======
            ad = new LanternKscopeAdvertisement(user, address, 
                ms.getMappedPort(), ms.getHostAddress()
>>>>>>> 09c762ee
            );
        } else {
            ad = new LanternKscopeAdvertisement(user, ms.getHostAddress());
        }

<<<<<<< HEAD
        final TrustGraphNode tgn =
            new LanternTrustGraphNode(xmppHandler);
=======
        final TrustGraphNode tgn = new LanternTrustGraphNode(xmppHandler);
>>>>>>> 09c762ee
        // set ttl to max for now
        ad.setTtl(tgn.getMaxRouteLength());
        final String adPayload = JsonUtils.jsonify(ad);
        final BasicTrustGraphAdvertisement message =
            new BasicTrustGraphAdvertisement(id, adPayload,
                LanternTrustGraphNode.DEFAULT_MIN_ROUTE_LENGTH
        );

        log.debug("Sending ad to newly online roster entry {}.", id);
        tgn.sendAdvertisement(message, id, ad.getTtl());
    }

    private void onPresence(final Presence pres, final boolean sync,
        final boolean updateIndex) {
        final String email = LanternXmppUtils.jidToEmail(pres.getFrom());
        final LanternRosterEntry entry = this.rosterEntries.get(email);
        if (entry != null) {
            entry.setAvailable(pres.isAvailable());
            entry.setStatusMessage(pres.getStatus());
            if (sync) {
                log.debug("Syncing roster from onPresence...");
                Events.syncRosterEntry(entry, entry.getIndex());
            }
        }

    }

    /**
     * Adds an entry, updating roster indexes. This should not be
     * called internally, as there should be more fine-grained control
     * over index building.
     *
     * NOTE: Public for testing.
     *
     * @param entry The entry to add.
     */
    public void addEntry(final LanternRosterEntry entry) {
        if (LanternUtils.isNotJid(entry.getEmail())) {
            log.info("Adding entry for {}", entry);
            putNewElement(entry, true);
        } else {
            log.debug("Not adding entry for {}", entry);
        }

        log.debug("Finished adding entry for {}", entry);

        //if (LanternUtils.isLanternJid(pres.getEmail()))
        //this.kscopeRoutingTable
    }

    /**
     * Adds an entry, optionally updating roster indexes.
     *
     * NOTE: Public for testing.
     *
     * @param entry The entry to add.
     * @param updateIndex Whether or not to update the index.
     */
    private void addEntry(final LanternRosterEntry entry,
        final boolean updateIndex) {
        if (LanternUtils.isNotJid(entry.getEmail())) {
            log.debug("Adding entry for {}", entry);
            putNewElement(entry, updateIndex);
        } else {
            log.debug("Not adding entry for {}", entry);
        }

        log.debug("Finished adding entry for {}", entry);
    }

    private void putNewElement(final LanternRosterEntry entry,
        final boolean updateIndex) {
        // Completely new roster entries are quite rare, so we do all the
        // work here to set the indexes for each entry.
        synchronized(this.rosterEntries) {
            final LanternRosterEntry elem =
                this.rosterEntries.put(entry.getEmail(), entry);

            // Only update the index if the element was actually added!
            if (elem == null) {
                if (updateIndex) {
                    updateIndex();
                }
            }
        }
    }

    private void updateIndex() {
        synchronized(this.rosterEntries) {
            final Set<LanternRosterEntry> sortedEntries =
                    new TreeSet<LanternRosterEntry>();
            sortedEntries.addAll(rosterEntries.values());
            int index = 0;
            for (final LanternRosterEntry cur : sortedEntries) {
                cur.setIndex(index);
                index++;
            }
        }
    }

    //@JsonUnwrapped
    public Collection<LanternRosterEntry> getEntries() {
        synchronized (this.rosterEntries) {
            return ImmutableSortedSet.copyOf(this.rosterEntries.values());
        }
    }

    public void setEntries(final Map<String, LanternRosterEntry> entries) {
        synchronized (this.rosterEntries) {
            this.rosterEntries.clear();
        }
        synchronized (entries) {
            final Collection<LanternRosterEntry> vals = entries.values();
            for (final LanternRosterEntry entry : vals) {
                putNewElement(entry, false);
            }
            updateIndex();
        }
    }

    public void addIncomingSubscriptionRequest(final Presence pres) {
        log.debug("Fetching vcard");
        this.model.getFriends().addPending(pres.getFrom());
        syncPending();
    }


    private void syncPending() {
        Events.syncAdd(SyncPath.SUBSCRIPTION_REQUESTS.getPath(),
            this.model.getFriends().getPending());
    }

    public void removeIncomingSubscriptionRequest(final String from) {
        final String email = XmppUtils.jidToUser(from);
        this.model.getFriends().removePending(email);
        syncPending();
    }

    @Override
    public void entriesAdded(final Collection<String> addresses) {
        log.debug("Adding {} entries to roster", addresses.size());
        for (final String address : addresses) {
            RosterEntry entry = smackRoster.getEntry(address);
            if (entry == null) {
                log.debug("Unexpectedly, an entry that we have added to the" +
                          "roster isn't in Smack's roster.  Skipping it");
                continue;
            }
            addEntry(new LanternRosterEntry(entry),
                false);
        }
        fullRosterSync();
    }

    private void fullRosterSync() {
        updateIndex();
        Events.syncRoster(this);
    }

    @Override
    public void entriesDeleted(final Collection<String> entries) {
        log.debug("Roster entries deleted: {}", entries);
        for (final String entry : entries) {
            final String email = LanternXmppUtils.jidToEmail(entry);
            synchronized (rosterEntries) {
                rosterEntries.remove(email);
            }
        }
        fullRosterSync();
    }

    @Override
    public void entriesUpdated(final Collection<String> entries) {
        log.debug("Entries updated: {} for roster: {}", entries, this);
        if (this.smackRoster == null) {
            log.error("No roster yet?");
            return;
        }
        for (final String entry : entries) {
            final Presence pres = this.smackRoster.getPresence(entry);
            onPresence(pres, false, false);
        }
        fullRosterSync();
    }

    @Override
    public void presenceChanged(final Presence pres) {
        log.debug("Got presence changed event.");
        processPresence(pres, true, true);
    }


    public void reset() {
        this.model.getFriends().clear();
        synchronized (rosterEntries) {
            this.rosterEntries.clear();
        }
        this.kscopeRoutingTable.clear();
    }

    /**
     * Returns whether or not the given peer is on the roster with no pending
     * subscription states.
     *
     * @param email The email of the peer.
     * @return <code>true</code> if the peer is on the roster with no pending
     * subscription states, otherwise <code>false</code>.
     */
    public boolean isFullyOnRoster(final String email) {
        final LanternRosterEntry entry = this.rosterEntries.get(email);
        if (entry == null) {
            return false;
        }
        final String subscriptionStatus = entry.getSubscriptionStatus();

        // If we're not still trying to subscribe or unsubscribe to this node,
        // then it is a legitimate entry.
        if (StringUtils.isBlank(subscriptionStatus)) {
            return true;
        }

        return false;
    }

    public boolean autoAcceptSubscription(final String from) {
        final LanternRosterEntry entry = this.rosterEntries.get(from);
        if (entry == null) {
            log.debug("No matching roster entry!");
            return false;
        }
        final String subscriptionStatus = entry.getSubscriptionStatus();

        // If we're not still trying to subscribe or unsubscribe to this node,
        // then it is a legitimate entry.
        if (StringUtils.isBlank(subscriptionStatus)) {
            log.debug("Blank subscription status!");
            return true;
        }

        log.debug("Subscription status is: {}", subscriptionStatus);
        // Otherwise only auto-allow subscription requests if we've requested
        // to subscribe to them.
        return subscriptionStatus.equalsIgnoreCase("subscribe");
    }

    @Subscribe
    public void onReset(final ResetEvent event) {
        reset();
    }

    public void setInvited(final Set<String> invited) {
        this.invited = invited;
    }

    @JsonView({Persistent.class})
    public Set<String> getInvited() {
        return invited;
    }
}<|MERGE_RESOLUTION|>--- conflicted
+++ resolved
@@ -73,12 +73,7 @@
      * Creates a new roster.
      */
     @Inject
-<<<<<<< HEAD
-    public Roster(final RandomRoutingTable routingTable,
-            final XmppHandler xmppHandler,
-=======
     public Roster(final RandomRoutingTable routingTable, 
->>>>>>> 09c762ee
             final Model model) {
         this.kscopeRoutingTable = routingTable;
         this.model = model;
@@ -175,40 +170,25 @@
             log.info("Not sending kscope on unavailable: {}", presence.toXML());
             return;
         }
-<<<<<<< HEAD
-        final InetAddress address =
-=======
         if (xmppHandler == null) {
             log.warn("Null xmppHandler?");
             return;
         }
         final InetAddress address = 
->>>>>>> 09c762ee
             new PublicIpAddress().getPublicIpAddress();
 
         final String user = xmppHandler.getJid();
         final LanternKscopeAdvertisement ad;
         final MappedServerSocket ms = xmppHandler.getMappedServer();
         if (ms.isPortMapped()) {
-<<<<<<< HEAD
-            ad = new LanternKscopeAdvertisement(user, address,
-                xmppHandler.getMappedServer().getMappedPort(),
-                xmppHandler.getMappedServer().getHostAddress()
-=======
             ad = new LanternKscopeAdvertisement(user, address, 
                 ms.getMappedPort(), ms.getHostAddress()
->>>>>>> 09c762ee
             );
         } else {
             ad = new LanternKscopeAdvertisement(user, ms.getHostAddress());
         }
 
-<<<<<<< HEAD
-        final TrustGraphNode tgn =
-            new LanternTrustGraphNode(xmppHandler);
-=======
         final TrustGraphNode tgn = new LanternTrustGraphNode(xmppHandler);
->>>>>>> 09c762ee
         // set ttl to max for now
         ad.setTtl(tgn.getMaxRouteLength());
         final String adPayload = JsonUtils.jsonify(ad);
