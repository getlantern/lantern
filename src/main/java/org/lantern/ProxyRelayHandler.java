package org.lantern;

import java.net.InetSocketAddress;
import java.security.NoSuchAlgorithmException;

import javax.net.ssl.SSLContext;
import javax.net.ssl.SSLEngine;

import org.jboss.netty.bootstrap.ClientBootstrap;
import org.jboss.netty.buffer.ChannelBuffer;
import org.jboss.netty.channel.Channel;
import org.jboss.netty.channel.ChannelFuture;
import org.jboss.netty.channel.ChannelFutureListener;
import org.jboss.netty.channel.ChannelHandlerContext;
import org.jboss.netty.channel.ChannelPipeline;
import org.jboss.netty.channel.ChannelStateEvent;
import org.jboss.netty.channel.ExceptionEvent;
import org.jboss.netty.channel.MessageEvent;
import org.jboss.netty.channel.SimpleChannelUpstreamHandler;
import org.jboss.netty.channel.group.ChannelGroup;
import org.jboss.netty.channel.socket.ClientSocketChannelFactory;
import org.jboss.netty.handler.ssl.SslHandler;
import org.littleshoot.proxy.KeyStoreManager;
import org.littleshoot.proxy.ProxyUtils;
import org.slf4j.Logger;
import org.slf4j.LoggerFactory;

/**
 * Handler that relays traffic to another proxy.
 */
public class ProxyRelayHandler extends SimpleChannelUpstreamHandler {

    private final Logger log = LoggerFactory.getLogger(getClass());
    
    private volatile long messagesReceived = 0L;

    private final InetSocketAddress proxyAddress;

    private Channel outboundChannel;

    private Channel inboundChannel;

    private final ProxyStatusListener proxyStatusListener;
    
    private final ClientSocketChannelFactory clientSocketChannelFactory;

    private final KeyStoreManager keyStoreManager;

    private final ChannelGroup channelGroup;

    private final LanternTrustStore trustStore;

    
    /**
     * Creates a new relayer to a proxy.
     * 
     * @param proxyAddress The address of the proxy.
     * @param clientSocketChannelFactory The factory for creating socket 
     * channels to the proxy.
     * @param proxyStatusListener The class to notify of changes in the proxy
     * status.
     * @param keyStoreManager Determines whether the proxy should be trusted.
     * This can be <code>null</code> in some cases.
     * @param channelGroup Keeps track of channels to close on shutdown.
     */
    public ProxyRelayHandler(final InetSocketAddress proxyAddress, 
        final ProxyStatusListener proxyStatusListener, 
        final KeyStoreManager keyStoreManager,
        final ClientSocketChannelFactory clientSocketChannelFactory,
        final ChannelGroup channelGroup, 
        final LanternTrustStore trustStore) {
        this.proxyAddress = proxyAddress;
        this.proxyStatusListener = proxyStatusListener;
        this.keyStoreManager = keyStoreManager;
        this.clientSocketChannelFactory = clientSocketChannelFactory;
        this.channelGroup = channelGroup;
        this.trustStore = trustStore;
    }
    
    @Override
    public void messageReceived(final ChannelHandlerContext ctx, 
        final MessageEvent me) {
        messagesReceived++;
        log.info("Received {} total messages", messagesReceived);
        this.outboundChannel.write(me.getMessage());
    }
    
    @Override
    public void channelOpen(final ChannelHandlerContext ctx, 
        final ChannelStateEvent e) {
        if (this.outboundChannel != null) {
            log.error("Outbound channel already assigned?");
        }
        this.inboundChannel = e.getChannel();
        inboundChannel.setReadable(false);
        this.channelGroup.add(inboundChannel);
        
        // Start the connection attempt.
        final ClientBootstrap cb = 
            new ClientBootstrap(this.clientSocketChannelFactory);
        
        final ChannelPipeline pipeline = cb.getPipeline();
        
        if (this.keyStoreManager != null) {
<<<<<<< HEAD
            log.debug("Adding SSL for client connection");
            //final SslContextFactory sslFactory = 
            //    new SslContextFactory(this.keyStoreManager);
            final SSLEngine engine =
                this.trustStore.getContext().createSSLEngine();
=======
            log.info("Adding SSL for client connection");
            final SslContextFactory sslFactory = 
                new SslContextFactory(this.keyStoreManager);
            final SSLEngine engine;
            try {
                engine = SSLContext.getDefault().createSSLEngine();
            } catch (NoSuchAlgorithmException e1) {
                return;
            }
>>>>>>> 6805ddb0
            engine.setUseClientMode(true);
            pipeline.addLast("ssl", new SslHandler(engine));
        }
        
        pipeline.addLast("handler", new OutboundHandler(e.getChannel()));
        final ChannelFuture cf = cb.connect(this.proxyAddress);

        this.outboundChannel = cf.getChannel();
        cf.addListener(new ChannelFutureListener() {
            @Override
            public void operationComplete(final ChannelFuture future) 
                throws Exception {
                if (future.isSuccess()) {
                    // Connection attempt succeeded:
                    // Begin to accept incoming traffic.
                    inboundChannel.setReadable(true);
                } else {
                    // Close the connection if the connection attempt has failed.
                    inboundChannel.close();
                    proxyStatusListener.onCouldNotConnect(proxyAddress);
                }
            }
        });
    }
    
    @Override 
    public void channelClosed(final ChannelHandlerContext ctx, 
        final ChannelStateEvent e) {
        log.info("Got inbound channel closed. Closing outbound.");
        ProxyUtils.closeOnFlush(this.outboundChannel);
    }
    
    @Override
    public void exceptionCaught(final ChannelHandlerContext ctx, 
        final ExceptionEvent e) throws Exception {
        log.error("Caught exception on INBOUND channel", e.getCause());
        ProxyUtils.closeOnFlush(this.inboundChannel);
    }
    
    private class OutboundHandler extends SimpleChannelUpstreamHandler {

        private final Logger localLog = LoggerFactory.getLogger(getClass());
        
        private final Channel localInboundChannel;

        OutboundHandler(final Channel inboundChannel) {
            this.localInboundChannel = inboundChannel;
        }

        @Override
        public void messageReceived(final ChannelHandlerContext ctx, 
            final MessageEvent e) throws Exception {
            final ChannelBuffer msg = (ChannelBuffer) e.getMessage();
            localInboundChannel.write(msg);
        }

        @Override
        public void channelOpen(final ChannelHandlerContext ctx, 
            final ChannelStateEvent cse) throws Exception {
            final Channel ch = cse.getChannel();
            localLog.info("New channel opened: {}", ch);
            channelGroup.add(ch);
        }
        
        @Override
        public void channelClosed(final ChannelHandlerContext ctx, 
            final ChannelStateEvent e) throws Exception {
            ProxyUtils.closeOnFlush(localInboundChannel);
        }

        @Override
        public void exceptionCaught(final ChannelHandlerContext ctx, 
            final ExceptionEvent e) throws Exception {
            localLog.error("Caught exception on OUTBOUND channel", e.getCause());
            ProxyUtils.closeOnFlush(e.getChannel());
        }
    }

}<|MERGE_RESOLUTION|>--- conflicted
+++ resolved
@@ -102,23 +102,11 @@
         final ChannelPipeline pipeline = cb.getPipeline();
         
         if (this.keyStoreManager != null) {
-<<<<<<< HEAD
             log.debug("Adding SSL for client connection");
             //final SslContextFactory sslFactory = 
             //    new SslContextFactory(this.keyStoreManager);
             final SSLEngine engine =
                 this.trustStore.getContext().createSSLEngine();
-=======
-            log.info("Adding SSL for client connection");
-            final SslContextFactory sslFactory = 
-                new SslContextFactory(this.keyStoreManager);
-            final SSLEngine engine;
-            try {
-                engine = SSLContext.getDefault().createSSLEngine();
-            } catch (NoSuchAlgorithmException e1) {
-                return;
-            }
->>>>>>> 6805ddb0
             engine.setUseClientMode(true);
             pipeline.addLast("ssl", new SslHandler(engine));
         }
