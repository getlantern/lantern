package org.lantern;

import java.io.BufferedReader;
import java.io.File;
import java.io.FileReader;
import java.io.IOException;
import java.util.ArrayList;
import java.util.Collection;

import org.apache.commons.io.IOUtils;
import org.apache.commons.lang3.StringUtils;
import org.apache.commons.lang3.SystemUtils;
import org.lantern.event.Events;
import org.lantern.event.FriendStatusChangedEvent;
import org.lantern.state.Friend;
import org.lantern.state.Friend.Status;
import org.lantern.state.FriendsHandler;
import org.lantern.state.Model;
import org.lantern.state.ModelUtils;
import org.lantern.state.Notification.MessageType;
import org.lantern.state.SyncPath;
import org.lastbamboo.common.p2p.P2PConnectionEvent;
import org.slf4j.Logger;
import org.slf4j.LoggerFactory;

import com.google.common.eventbus.Subscribe;
import com.google.common.io.Files;
import com.google.inject.Inject;
import com.google.inject.Singleton;

/**
 * Class for handling all friend management.
 */
@Singleton
public class DefaultFriender implements Friender {

    private final Logger log = LoggerFactory.getLogger(getClass());
    private final Model model;
    private final XmppHandler xmppHandler;
    private final ModelUtils modelUtils;

    @Inject
    public DefaultFriender(final Model model, final XmppHandler xmppHandler,
        final ModelUtils modelUtils) {
        this.model = model;
        this.xmppHandler = xmppHandler;
        this.modelUtils = modelUtils;
        Events.register(this);
        
        final Runnable runner = new Runnable() {
            
            @Override
            public void run() {
                try {
                    Thread.sleep(40000);
                } catch (final InterruptedException e) {
                }
                checkForBulkInvites();
            }
        };
        final Thread t = new Thread(runner, "Bulk-Invites-Thread");
        t.setDaemon(true);
        t.start();
    }
    

    @Subscribe
    public void onP2PConnectionEvent(P2PConnectionEvent e) {
        if (e.isConnected()) {
            // resend invites
<<<<<<< HEAD
            FriendsHandler friends = model.getFriends();
            ArrayList<String> pendingInvites = new ArrayList<String>(
=======
            final Friends friends = model.getFriends();
            final Collection<String> pendingInvites = new ArrayList<String>(
>>>>>>> fd2c2d9b
                    model.getPendingInvites());
            for (final String email : pendingInvites) {
                log.info("Resending pending invite to {}", email);
                Friend friend = friends.get(email);
                xmppHandler.sendInvite(friend, true, true);
            }
        }

    }

    private void invite(final Friend friend, final boolean addToRoster) 
            throws IOException {
        final String email = friend.getEmail();
        try {
            xmppHandler.sendInvite(friend, false, addToRoster);
            // we need to mark this email as pending, in case
            // our invite gets lost.
            model.addPendingInvite(email);
            model.addNotification("An email will be sent to "+email+" "+
                "with a notification that you friended them. "+
                "If they do not yet have a Lantern invite, they will "+
                "be invited when the network can accommodate them.",
                MessageType.info, 30);
            Events.sync(SyncPath.NOTIFICATIONS, model.getNotifications());
        } catch (final Throwable e) {
            log.error("failed to send invite: ", e);
            model.addNotification("Failed to successfully become Lantern " +
                "friends with '"+email+"'. The cause was described as '"+e.getMessage()+"'.",
                MessageType.error, 30);
            Events.sync(SyncPath.NOTIFICATIONS, model.getNotifications());
            model.addPendingInvite(email);
            throw new IOException("Invite failed", e);
        }

    }

    @Override
    public void removeFriend(final String json) {
        final String email = email(json);
        removeFriendByEmail(email);
    }

    private void removeFriendByEmail(final String email) {
        final Friends friends = model.getFriends();
        final Friend friend = friends.get(email);
        sync(friend, Status.rejected);
        model.addNotification("You have successfully rejected '"+email+"'.",
            MessageType.info, 30);
        Events.sync(SyncPath.NOTIFICATIONS, model.getNotifications());
    }

    private String email(final String json) {
        return JsonUtils.getValueFromJson("email", json).toLowerCase();
    }

    @Override
    public void addFriend(final String json) {
        addFriendByEmail(email(json), true);
    }

    private void addFriendByEmail(final String email, final boolean subscribe) {
        final Friends friends = model.getFriends();
        Friend friend = friends.get(email);
        if (friend != null && friend.getStatus() == Status.friend) {
            log.debug("Already friends with {}", email);
            model.addNotification("You have already friended "+email+".",
              MessageType.info, 30);
            Events.sync(SyncPath.NOTIFICATIONS, model.getNotifications());
            return;
        }
        
        // If the friend previously didn't exist or was rejected, friend them.
        if (friend == null || friend.getStatus() == Status.rejected) {
            friend = modelUtils.makeFriend(email);
            try {
                invite(friend, true);
            } catch (final IOException e) {
                return;
            }
        }
        sync(friend, Status.friend);
        
        if (subscribe) {
            try {
                //if they have requested a subscription to us, we'll accept it.
                this.xmppHandler.subscribed(email);
    
                // We also automatically subscribe to them in turn so we know about
                // their presence.
                this.xmppHandler.subscribe(email);
            } catch (final IllegalStateException e) {
                log.error("IllegalStateException while friending " +
                    "(you are probably offline)", e);
                model.addNotification("Error subscribing to friend: "+email+
                    ". Could you have lost your Internet connection?",
                    MessageType.error, 30);
                Events.sync(SyncPath.NOTIFICATIONS, model.getNotifications());
            }
        }
    }

<<<<<<< HEAD
    private void setFriendStatus(final String email, final Status status) {
        final FriendsHandler friends = model.getFriends();
        Friend friend = friends.get(email);
        log.debug("Got friend: {}", friend);
        if (friend != null && friend.getStatus() == Status.friend) {
            log.debug("Already friends with {}", email);
            model.addNotification("You have already friended "+email+".",
              MessageType.info, 30);
            Events.sync(SyncPath.NOTIFICATIONS, model.getNotifications());
            return;
        }
        if (friend == null || friend.getStatus() == Status.rejected) {
            log.debug("Making friends...");
            friend = modelUtils.makeFriend(email);
            if (status == Status.friend) {
                model.addNotification("An email will be sent to "+email+" "+
                    "with a notification that you friended them. "+
                    "If they do not yet have a Lantern invite, they will "+
                    "be invited when the network can accommodate them.",
                    MessageType.info, 30);
                Events.sync(SyncPath.NOTIFICATIONS, model.getNotifications());
                invite(friend, true);
            } else {
                log.debug("Status is: "+status);
            }
        }
        log.debug("Cleaning up...");
=======
    private void sync(final Friend friend, final Status status) {
        final Friends friends = model.getFriends();
>>>>>>> fd2c2d9b
        friend.setStatus(status);
        friends.setNeedsSync(true);
        Events.asyncEventBus().post(new FriendStatusChangedEvent(friend));
        Events.sync(SyncPath.FRIENDS, friends.getFriends());
    }
    
    /**
     * See if there's a bulk invite file to process, and process it if so.
     */
    private void checkForBulkInvites() {
        final File file = new File(SystemUtils.USER_HOME, 
            "lantern-bulk-friends.txt");
        if (!file.isFile()) {
            return;
        }
        final File processed = 
            new File(file.getParentFile(), file.getName()+".processed");
        
        try {
            Files.move(file, processed);
        } catch (final IOException e) {
            log.error("Could not move bulk invites file?", e);
            return;
        }
        
        if (!this.xmppHandler.isLoggedIn()) {
            log.debug("Not logged in?");
            return;
        }
        BufferedReader br = null;
        try {
            br = new BufferedReader(new FileReader(processed));
            String email = br.readLine();
            while (StringUtils.isNotBlank(email)) {
                log.debug("Inviting {}", email);
                if (!email.contains("@")) {
                    log.error("Not an email: {}", email);
                    break;
                }
                
                if (email.startsWith("#")) {
                    log.debug("Email commented out: {}", email);
                    email = br.readLine();
                    continue;
                }
                
                final Friend friend = modelUtils.makeFriend(email.trim());
                model.addNotification("BULK-EMAIL: An email will be sent to "+email+" "+
                    "with a notification that you friended them. "+
                    "If they do not yet have a Lantern invite, they will "+
                    "be invited when the network can accommodate them.",
                    MessageType.info, 5);
                Events.sync(SyncPath.NOTIFICATIONS, model.getNotifications());
                invite(friend, false);
                email = br.readLine();
                
                // Wait a bit between each one!
                try {
                    Thread.sleep(6000);
                } catch (InterruptedException e) {
                }
            }
        } catch (final IOException e) {
            log.error("Could not find file?", e);
        } finally {
            IOUtils.closeQuietly(br);
        }
    }
}<|MERGE_RESOLUTION|>--- conflicted
+++ resolved
@@ -68,13 +68,8 @@
     public void onP2PConnectionEvent(P2PConnectionEvent e) {
         if (e.isConnected()) {
             // resend invites
-<<<<<<< HEAD
-            FriendsHandler friends = model.getFriends();
-            ArrayList<String> pendingInvites = new ArrayList<String>(
-=======
-            final Friends friends = model.getFriends();
+            final FriendsHandler friends = model.getFriends();
             final Collection<String> pendingInvites = new ArrayList<String>(
->>>>>>> fd2c2d9b
                     model.getPendingInvites());
             for (final String email : pendingInvites) {
                 log.info("Resending pending invite to {}", email);
@@ -118,7 +113,7 @@
     }
 
     private void removeFriendByEmail(final String email) {
-        final Friends friends = model.getFriends();
+        final FriendsHandler friends = model.getFriends();
         final Friend friend = friends.get(email);
         sync(friend, Status.rejected);
         model.addNotification("You have successfully rejected '"+email+"'.",
@@ -136,7 +131,7 @@
     }
 
     private void addFriendByEmail(final String email, final boolean subscribe) {
-        final Friends friends = model.getFriends();
+        final FriendsHandler friends = model.getFriends();
         Friend friend = friends.get(email);
         if (friend != null && friend.getStatus() == Status.friend) {
             log.debug("Already friends with {}", email);
@@ -176,38 +171,8 @@
         }
     }
 
-<<<<<<< HEAD
-    private void setFriendStatus(final String email, final Status status) {
+    private void sync(final Friend friend, final Status status) {
         final FriendsHandler friends = model.getFriends();
-        Friend friend = friends.get(email);
-        log.debug("Got friend: {}", friend);
-        if (friend != null && friend.getStatus() == Status.friend) {
-            log.debug("Already friends with {}", email);
-            model.addNotification("You have already friended "+email+".",
-              MessageType.info, 30);
-            Events.sync(SyncPath.NOTIFICATIONS, model.getNotifications());
-            return;
-        }
-        if (friend == null || friend.getStatus() == Status.rejected) {
-            log.debug("Making friends...");
-            friend = modelUtils.makeFriend(email);
-            if (status == Status.friend) {
-                model.addNotification("An email will be sent to "+email+" "+
-                    "with a notification that you friended them. "+
-                    "If they do not yet have a Lantern invite, they will "+
-                    "be invited when the network can accommodate them.",
-                    MessageType.info, 30);
-                Events.sync(SyncPath.NOTIFICATIONS, model.getNotifications());
-                invite(friend, true);
-            } else {
-                log.debug("Status is: "+status);
-            }
-        }
-        log.debug("Cleaning up...");
-=======
-    private void sync(final Friend friend, final Status status) {
-        final Friends friends = model.getFriends();
->>>>>>> fd2c2d9b
         friend.setStatus(status);
         friends.setNeedsSync(true);
         Events.asyncEventBus().post(new FriendStatusChangedEvent(friend));
